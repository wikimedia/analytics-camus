--- conflicted
+++ resolved
@@ -18,11 +18,7 @@
 		</dependency>
 		<dependency>
 			<groupId>org.apache.kafka</groupId>
-<<<<<<< HEAD
 			<artifactId>kafka_2.9.1</artifactId>
-=======
-			<artifactId>kafka_2.10</artifactId>
->>>>>>> 3b08d096
 		</dependency>
 		<!-- Gson is needed for JSONStringMessageDecoder -->
 		<dependency>
