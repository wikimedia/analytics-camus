package com.linkedin.camus.sweeper;

import java.io.File;
import java.io.FileInputStream;
import java.io.IOException;
import java.util.ArrayList;
import java.util.Collection;
import java.util.Collections;
import java.util.HashMap;
import java.util.List;
import java.util.Map;
import java.util.Map.Entry;
import java.util.Properties;
import java.util.UUID;
import java.util.concurrent.ExecutorService;
import java.util.concurrent.Future;
import java.util.concurrent.TimeUnit;
import java.util.regex.Pattern;

import org.apache.commons.cli.CommandLine;
import org.apache.commons.cli.CommandLineParser;
import org.apache.commons.cli.HelpFormatter;
import org.apache.commons.cli.OptionBuilder;
import org.apache.commons.cli.Options;
import org.apache.commons.cli.PosixParser;
import org.apache.hadoop.conf.Configuration;
import org.apache.hadoop.conf.Configured;
import org.apache.hadoop.fs.FileStatus;
import org.apache.hadoop.fs.FileSystem;
import org.apache.hadoop.fs.Path;
import org.apache.hadoop.fs.PathFilter;
import org.apache.hadoop.fs.permission.FsAction;
import org.apache.hadoop.fs.permission.FsPermission;
import org.apache.hadoop.mapreduce.Job;
import org.apache.hadoop.mapreduce.lib.input.FileInputFormat;
import org.apache.hadoop.mapreduce.lib.output.FileOutputFormat;
import org.apache.hadoop.security.UserGroupInformation;
import org.apache.hadoop.util.Tool;
import org.apache.hadoop.util.ToolRunner;
import org.apache.log4j.Logger;
import org.joda.time.DateTimeZone;

import com.linkedin.camus.sweeper.mapreduce.CamusSweeperJob;
import com.linkedin.camus.sweeper.utils.PriorityExecutor;
import com.linkedin.camus.sweeper.utils.PriorityExecutor.Important;
import com.linkedin.camus.sweeper.utils.Utils;

@SuppressWarnings("deprecation")
public class CamusSweeper extends Configured implements Tool
{
  private static final String DEFAULT_NUM_THREADS = "5";
  private static final String CAMUS_SWEEPER_PRIORITY_LIST = "camus.sweeper.priority.list";
  private List<SweeperError> errorMessages;
  private List<Job> runningJobs;

  private Properties props;
  private ExecutorService executorService;
  private FsPermission perm = new FsPermission(FsAction.ALL, FsAction.READ_EXECUTE, FsAction.READ_EXECUTE);
  
  private String destSubdir;
  private String sourceSubdir;
  
  private static Logger log = Logger.getLogger(CamusSweeper.class);
  
  private CamusSweeperPlanner planner;
  
  private Map<String, Integer> priorityTopics = new HashMap<String, Integer>();


  public CamusSweeper()
  {
    props = new Properties();
  }

  public CamusSweeper(Properties props)
  {
    this.props = props;
    init();
  }

  private void init()
  {
    for (String str : props.getProperty(CAMUS_SWEEPER_PRIORITY_LIST, "").split(",")){
      String[] tokens = str.split("=");
      String topic = tokens[0];
      int priority = tokens.length > 1 ? Integer.parseInt(tokens[1]) : 1;
      
      priorityTopics.put(topic, priority);
    }
    
    this.errorMessages = Collections.synchronizedList(new ArrayList<SweeperError>());
    DateTimeZone.setDefault(DateTimeZone.forID(props.getProperty("default.timezone")));
    this.runningJobs = Collections.synchronizedList(new ArrayList<Job>());
    sourceSubdir = props.getProperty("camus.sweeper.source.subdir");
    destSubdir = props.getProperty("camus.sweeper.dest.subdir");

    try
    {
      planner = ((CamusSweeperPlanner) Class.forName(props.getProperty("camus.sweeper.planner.class")).newInstance()).setPropertiesLogger(props, log);
    }
    catch (Exception e)
    {
      throw new RuntimeException(e);
    }
    
  }

  // TODO:
  // Figure out the logic of canceling the jobs... How should the jobs be cancelled?
  // Essentially kill the job.. essentially all the jobs that have been launched should be killed
  // Do we need the cancel : Simply letting them execute depending on the files to be read should
  // solve the problem
  public void cancel() throws Exception
  {
    executorService.shutdownNow();

    for (Job hadoopJob : runningJobs)
    {
      if (!hadoopJob.isComplete())
      {
        try
        {
          hadoopJob.killJob();
        }
        catch (IOException e)
        {
          e.printStackTrace();
        }
      }
    }
  }
  
  public static Map<FileStatus, String> findAllTopics(Path input, PathFilter filter, String topicSubdir, FileSystem fs) throws IOException{
    Map<FileStatus, String> topics = new HashMap<FileStatus, String>();
    for (FileStatus f : fs.listStatus(input)){
      // skipping first level, in search of the topic subdir
      findAllTopics(f.getPath(), filter, topicSubdir, "", fs, topics);
    }
    return topics;
  }
  
  private static void findAllTopics(Path input, PathFilter filter, String topicSubdir, String topicNameSpace, FileSystem fs, Map<FileStatus, String> topics) throws IOException{
    for (FileStatus f : fs.listStatus(input)){
      String topicFullName = (topicNameSpace.isEmpty() ? "" : topicNameSpace + ".") + f.getPath().getParent().getName();
      if (! f.isDir())
        return;
      if (f.getPath().getName().equals(topicSubdir) && filter.accept(f.getPath().getParent())){
        topics.put(fs.getFileStatus(f.getPath().getParent()), topicFullName);
      } else {
        findAllTopics(f.getPath(), filter, topicSubdir, topicFullName, fs, topics);
      }
    }
  }

  public void run() throws Exception
  {
    log.info("Starting kafka sweeper");
    int numThreads = Integer.parseInt(props.getProperty("num.threads", DEFAULT_NUM_THREADS));

    executorService = new PriorityExecutor(numThreads); 

    String fromLocation = (String) props.getProperty("camus.sweeper.source.dir");
    String destLocation = (String) props.getProperty("camus.sweeper.dest.dir", "");
    String tmpLocation = (String) props.getProperty("camus.sweeper.tmp.dir", "");
    
    if (destLocation.isEmpty())
      destLocation = fromLocation;
    
    if (tmpLocation.isEmpty())
      tmpLocation = "/tmp";
    
    props.setProperty("camus.sweeper.tmp.dir", tmpLocation);

    log.info("fromLocation: " + fromLocation);
    log.info("destLocation: " + destLocation);

    List<String> blacklist = Utils.getStringList(props, "camus.sweeper.blacklist");
    List<String> whitelist = Utils.getStringList(props, "camus.sweeper.whitelist");
    Configuration conf = new Configuration();

    for (Entry<Object, Object> pair : props.entrySet())
    {
      String key = (String) pair.getKey();
      conf.set(key, (String) pair.getValue());
    }

    FileSystem fs = FileSystem.get(conf);
    
    Path tmpPath = new Path(tmpLocation);
    
    if (! fs.exists(tmpPath)){
      fs.mkdirs(tmpPath, perm);
      String user = UserGroupInformation.getCurrentUser().getUserName();
      fs.setOwner(tmpPath, user, user);
    }
    
    Path fromLocationPath = new Path(fromLocation);
    
    Map<FileStatus, String> topics = findAllTopics(fromLocationPath, 
        new WhiteBlackListPathFilter(whitelist, blacklist, fs.getFileStatus(fromLocationPath).getPath()), 
        sourceSubdir, fs);
    for (FileStatus topic : topics.keySet())
    {
      String topicFullName = topics.get(topic);

      log.info("Processing topic " + topicFullName);

<<<<<<< HEAD
      Path destinationPath = new Path(destLocation + "/" + topics.get(topic).replace(".", "/") + "/" + destSubdir);
=======
      Path destinationPath = new Path(destLocation + "/" + topics.get(topic).replaceAll("\\\\.", "/") + "/" + destSubdir);
>>>>>>> 1d1d7bc5
      try
      {
        runCollectorForTopicDir(fs, topicFullName, new Path(topic.getPath(), sourceSubdir), destinationPath);
      }
      catch (Exception e)
      {
        System.err.println("unable to process " + topicFullName + " skipping...");
        e.printStackTrace();
      }
    }
    
    log.info("Shutting down priority executor");
    executorService.shutdown();
    while (!executorService.isTerminated())
    {
      executorService.awaitTermination(30, TimeUnit.SECONDS);
    }
    
    log.info("Shutting down");

    if (!errorMessages.isEmpty())
    {
      for (SweeperError error : errorMessages)
      {
        System.err.println("Error occurred in " + error.getTopic() + " at " + error.getInputPath().toString()
            + " message " + error.getException().getMessage());
        error.e.printStackTrace();
      }
      throw new RuntimeException("Sweeper Failed");
    }
  }

  private void runCollectorForTopicDir(FileSystem fs, String topic, Path topicSourceDir, Path topicDestDir) throws Exception
  {
    log.info("Running collector for topic " + topic + " source:" + topicSourceDir + " dest:" + topicDestDir);
    ArrayList<Future<?>> tasksToComplete = new ArrayList<Future<?>>();
    
    List<Properties> jobPropsList = planner.createSweeperJobProps(topic, topicSourceDir, topicDestDir, fs);
    
    for (Properties jobProps : jobPropsList){
      tasksToComplete.add(runCollector(jobProps, topic));
    }

    log.info("Finishing processing for topic " + topic);
  }

  @SuppressWarnings("unchecked")
  private Future runCollector(Properties props, String topic)
  {
    String jobName = topic + "-" + UUID.randomUUID().toString();
    props.put("tmp.path", props.getProperty("camus.sweeper.tmp.dir") + "/" + jobName + "_" + System.currentTimeMillis());

    if (props.containsKey("reduce.count.override." + topic))
      props.put("reducer.count", Integer.parseInt(props.getProperty("reduce.count.override." + topic)));

    log.info("Processing " + props.get("input.paths"));
    
    return executorService.submit(new KafkaCollectorRunner(jobName, props, errorMessages, topic));
  }

  public class KafkaCollectorRunner implements Runnable, Important
  {
    private Properties props;
    private String name;
    private List<SweeperError> errorQueue;
    private String topic;
    private int priority;

    public KafkaCollectorRunner(String name, Properties props, List<SweeperError> errorQueue, String topic)
    {
      this.name = name;
      this.props = props;
      this.errorQueue = errorQueue;
      this.topic = topic;
      
      priority = priorityTopics.containsKey(topic) ? priorityTopics.get(topic) : 0;
    }

    public void run()
    {
      KafkaCollector collector = null;
      try
      {
        log.info("Starting runner for " + name);
        collector = new KafkaCollector(props, name, topic);
        log.info("Running " + name + " for input " + props.getProperty("input.paths"));
        collector.run();
      }
      catch (Throwable e) // Sometimes the error is the Throwable, e.g. java.lang.NoClassDefFoundError
      {
        e.printStackTrace();
        log.error("Failed for " + name 
                  + " ,job: " + collector == null ? null : collector.getJob() 
                  + " failed for " + props.getProperty("input.paths") + " Exception:"
                  + e.getLocalizedMessage());
        errorQueue.add(new SweeperError(name, props.get("input.paths").toString(), e));
      }
    }

    @Override
    public int getPriority() {
      return priority;
    }
  }

  private class KafkaCollector
  {
    private static final String TARGET_FILE_SIZE = "camus.sweeper.target.file.size";
    private static final long TARGET_FILE_SIZE_DEFAULT = 1536l * 1024l * 1024l;
    private long targetFileSize;
    private final String jobName;
    private final Properties props;
    private final String topicName;
    
    private Job job;

    public KafkaCollector(Properties props, String jobName, String topicName) throws IOException
    {
      this.jobName = jobName;
      this.props = props;
      this.topicName = topicName;
      this.targetFileSize = props.containsKey(TARGET_FILE_SIZE) ? Long.parseLong(props.getProperty(TARGET_FILE_SIZE)) : TARGET_FILE_SIZE_DEFAULT;
      
      job = new Job(getConf());
      job.setJarByClass(CamusSweeper.class);
      job.setJobName(jobName);

      for (Entry<Object, Object> pair : props.entrySet())
      {
        String key = (String) pair.getKey();
        job.getConfiguration().set(key, (String) pair.getValue());
      }
    }

    public void run() throws Exception
    {
      FileSystem fs = FileSystem.get(job.getConfiguration());
      List<String> strPaths = Utils.getStringList(props, "input.paths");
      Path[] inputPaths = new Path[strPaths.size()];

      for (int i = 0; i < strPaths.size(); i++)
        inputPaths[i] = new Path(strPaths.get(i));

      for (Path path : inputPaths)
      {
        FileInputFormat.addInputPath(job, path);
      }

      job.getConfiguration().set("mapred.compress.map.output", "true");

      Path tmpPath = new Path(job.getConfiguration().get("tmp.path"));
      Path outputPath = new Path(job.getConfiguration().get("dest.path"));

      FileOutputFormat.setOutputPath(job, tmpPath);
      ((CamusSweeperJob) Class.forName(props.getProperty("camus.sweeper.io.configurer.class"))
          .newInstance()).setLogger(log).configureJob(topicName, job);
      
      long dus = 0;
      for (Path p : inputPaths)
        dus += fs.getContentSummary(p).getLength();
      
      int maxFiles = job.getConfiguration().getInt("max.files", 24);
      int numTasks = Math.min((int) (dus / targetFileSize) + 1, maxFiles);
      
      if (job.getNumReduceTasks() != 0){
        int numReducers;
        if (job.getConfiguration().get("reducer.count") != null)
        {
          numReducers = job.getConfiguration().getInt("reducer.count", 45);
        }
        else
        {
          numReducers = numTasks;
        }
        log.info("Setting reducer " + numReducers);
        job.setNumReduceTasks(numReducers);
      } else {
        long targetSplitSize = dus / numTasks;
        
        log.info("Setting target split size " + targetSplitSize);
        
        job.getConfiguration().setLong("mapred.max.split.size", targetSplitSize);
        job.getConfiguration().setLong("mapred.min.split.size", targetSplitSize);
      }    
      
      job.submit();
      runningJobs.add(job);
      log.info("job running: " + job.getTrackingURL() + " for: " + jobName);
      job.waitForCompletion(false);

      if (!job.isSuccessful())
      {
        System.err.println("hadoop job failed");
        throw new RuntimeException("hadoop job failed.");
      }

      Path oldPath = null;
      if (fs.exists(outputPath))
      {
        oldPath = new Path("/tmp", "_old_" + job.getJobID());
        log.info("Path " + outputPath + " exists. Overwriting.");
        if (!fs.rename(outputPath, oldPath))
        {
          fs.delete(tmpPath, true);
          throw new RuntimeException("Error: cannot rename " + outputPath + " to " + outputPath);
        }
      }

      log.info("Swapping " + tmpPath + " to " + outputPath);
      mkdirs(fs, outputPath.getParent(), perm);
  
      if (!fs.rename(tmpPath, outputPath))
      {
        fs.rename(oldPath, outputPath);
        fs.delete(tmpPath, true);
        throw new RuntimeException("Error: cannot rename " + tmpPath + " to " + outputPath);
      }

      if (oldPath != null && fs.exists(oldPath))
      {
        log.info("Deleting " + oldPath);
        fs.delete(oldPath, true);
      }
    }
    
    protected String getJobName() {
      return jobName;
    }
    
    protected String getTopicName() {
      return topicName;
    }

    protected Job getJob() {
      return job;
    }
    
    protected Properties getProps() {
      return this.props;
    }
  }
  
  private void mkdirs(FileSystem fs, Path path, FsPermission perm) throws IOException{
    log.info("mkdir: " + path);
    if (! fs.exists(path.getParent()))
      mkdirs(fs, path.getParent(), perm);
    fs.mkdirs(path, perm);
  }

  public static class WhiteBlackListPathFilter implements PathFilter
  {
    private Pattern whitelist;
    private Pattern blacklist;
    private int rootLength;

    public WhiteBlackListPathFilter(Collection<String> whitelist, Collection<String> blacklist, Path qualRootDir)
    {
      if (whitelist.isEmpty())
        this.whitelist = Pattern.compile(".*");  //whitelist everything
      else
        this.whitelist = compileMultiPattern(whitelist);
      
      if (blacklist.isEmpty())
        this.blacklist = Pattern.compile("a^");  //blacklist nothing
      else
        this.blacklist = compileMultiPattern(blacklist);
      log.info("whitelist: " + this.whitelist.toString());
      log.info("blacklist: " + this.blacklist.toString());
      this.rootLength = qualRootDir.toString().length() + 1;
    }

    @Override
    public boolean accept(Path path)
    {
      String name = path.getName();
      String fullName = path.toString().substring(rootLength).replaceAll("/", ".");
      return whitelist.matcher(fullName).matches() && ! ( blacklist.matcher(fullName).matches()
          || name.startsWith(".") || name.startsWith("_"));
    }
    
    private Pattern compileMultiPattern(Collection<String> list){
      String patternStr = "(";
      
      for (String str : list){
        patternStr += str + "|";
      }
      
      patternStr = patternStr.substring(0, patternStr.length() - 1) + ")";
      return Pattern.compile(patternStr);
    }
  }

  private static class SweeperError
  {
    private final String topic;
    private final String input;
    private final Throwable e;

    public SweeperError(String topic, String input, Throwable e)
    {
      this.topic = topic;
      this.input = input;
      this.e = e;
    }

    public String getTopic()
    {
      return topic;
    }

    public String getInputPath()
    {
      return input;
    }

    public Throwable getException()
    {
      return e;
    }
  }

  public int run(String[] args) throws Exception
  {
    Options options = new Options();

    options.addOption("p", true, "properties filename from the classpath");
    options.addOption("P", true, "external properties filename");

    options.addOption(OptionBuilder.withArgName("property=value")
                                   .hasArgs(2)
                                   .withValueSeparator()
                                   .withDescription("use value for given property")
                                   .create("D"));

    CommandLineParser parser = new PosixParser();
    CommandLine cmd = parser.parse(options, args);

    if (!(cmd.hasOption('p') || cmd.hasOption('P')))
    {
      HelpFormatter formatter = new HelpFormatter();
      formatter.printHelp("CamusJob.java", options);
      return 1;
    }

    if (cmd.hasOption('p'))
      props.load(this.getClass().getResourceAsStream(cmd.getOptionValue('p')));

    if (cmd.hasOption('P'))
    {
      File file = new File(cmd.getOptionValue('P'));
      FileInputStream fStream = new FileInputStream(file);
      props.load(fStream);
    }

    props.putAll(cmd.getOptionProperties("D"));

    init();
    run();
    return 0;
  }

  public static void main(String args[]) throws Exception
  {
    CamusSweeper job = new CamusSweeper();
    ToolRunner.run(job, args);
  }
}<|MERGE_RESOLUTION|>--- conflicted
+++ resolved
@@ -141,13 +141,13 @@
   
   private static void findAllTopics(Path input, PathFilter filter, String topicSubdir, String topicNameSpace, FileSystem fs, Map<FileStatus, String> topics) throws IOException{
     for (FileStatus f : fs.listStatus(input)){
-      String topicFullName = (topicNameSpace.isEmpty() ? "" : topicNameSpace + ".") + f.getPath().getParent().getName();
+      topicNameSpace = (topicNameSpace.isEmpty() ? "" : topicNameSpace + ".") + f.getPath().getParent().getName();
       if (! f.isDir())
         return;
       if (f.getPath().getName().equals(topicSubdir) && filter.accept(f.getPath().getParent())){
-        topics.put(fs.getFileStatus(f.getPath().getParent()), topicFullName);
+        topics.put(fs.getFileStatus(f.getPath().getParent()), topicNameSpace);
       } else {
-        findAllTopics(f.getPath(), filter, topicSubdir, topicFullName, fs, topics);
+        findAllTopics(f.getPath(), filter, topicSubdir, topicNameSpace, fs, topics);
       }
     }
   }
@@ -205,11 +205,7 @@
 
       log.info("Processing topic " + topicFullName);
 
-<<<<<<< HEAD
-      Path destinationPath = new Path(destLocation + "/" + topics.get(topic).replace(".", "/") + "/" + destSubdir);
-=======
-      Path destinationPath = new Path(destLocation + "/" + topics.get(topic).replaceAll("\\\\.", "/") + "/" + destSubdir);
->>>>>>> 1d1d7bc5
+      Path destinationPath = new Path(destLocation + "/" + topics.get(topic) + "/" + topic.getPath().getName() + "/" + destSubdir);
       try
       {
         runCollectorForTopicDir(fs, topicFullName, new Path(topic.getPath(), sourceSubdir), destinationPath);
