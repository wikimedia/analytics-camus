package com.linkedin.batch.etl.kafka.coders;

import java.io.ByteArrayOutputStream;
import java.io.IOException;
import java.util.Collections;
import java.util.HashSet;
import java.util.Set;

import kafka.message.Message;

import org.apache.avro.generic.GenericDatumWriter;
import org.apache.avro.generic.IndexedRecord;
import org.apache.avro.io.BinaryEncoder;
import org.apache.avro.io.DirectBinaryEncoder;
import org.apache.avro.io.DatumWriter;
import org.apache.avro.io.EncoderFactory;
import org.apache.avro.specific.SpecificDatumWriter;
import org.apache.avro.specific.SpecificRecord;
import org.apache.log4j.Logger;

import com.linkedin.batch.etl.kafka.schemaregistry.SchemaDetails;
import com.linkedin.batch.etl.kafka.schemaregistry.SchemaNotFoundException;
import com.linkedin.batch.etl.kafka.schemaregistry.SchemaRegistry;
import com.linkedin.batch.etl.kafka.schemaregistry.SchemaRegistryException;

public class KafkaAvroMessageEncoder {

    private static final byte MAGIC_BYTE = 0x0;
    private static final Logger logger = Logger
            .getLogger(KafkaAvroMessageDecoder.class);

    private final SchemaRegistry client;
    private final Set<String> cache;
    private final String topic;

    public KafkaAvroMessageEncoder() {
        this(null, "");
    }

    public KafkaAvroMessageEncoder(SchemaRegistry client, String topic) {
        this.client = client;
        this.cache = Collections.synchronizedSet(new HashSet<String>());
        this.topic = topic;
    }

    public Message toMessage(IndexedRecord record) {
        try {
            ByteArrayOutputStream out = new ByteArrayOutputStream();
            out.write(MAGIC_BYTE);
            /* TODO: this is expensive and should be cached somehow */
            byte[] schemaBytes = Utils.getBytes(
                    record.getSchema().toString(false), "UTF-8");
            logger.debug("Schema string UTF-8 bytes in hex: "
                    + Utils.hex(schemaBytes));
            byte[] md5Bytes = Utils.md5(schemaBytes);
            logger.debug("MD5 bytes in hex: " + Utils.hex(md5Bytes));
            String id = md5Bytes.toString();

            // auto-register schema if it is not in the registry, and we've got
            // a
            // registry client

<<<<<<< HEAD
      out.write(md5Bytes);
      BinaryEncoder encoder = EncoderFactory.get().directBinaryEncoder(out, null); //new BinaryEncoder(out);
      DatumWriter<IndexedRecord> writer;
      if (record instanceof SpecificRecord)
      {
        writer = new SpecificDatumWriter<IndexedRecord>(record.getSchema());
      }
      else
      {
        writer = new GenericDatumWriter<IndexedRecord>(record.getSchema());
      }
      writer.write(record, encoder);
      return new Message(out.toByteArray());
    }
    catch (IOException e)
    {
      throw new RuntimeException(e);
=======
            if (client != null && !cache.contains(id)) {
                try {
                    client.getSchemaByID(topic, id);
                } catch (SchemaNotFoundException e) {
                    try {
                        client.register(topic, schemaBytes.toString());
                    } catch (SchemaRegistryException E) {
                        throw new AvroIncompatibleSchemaException(
                                "Unable to register new schema, so aboring message conversion.");
                    }

                    cache.add(id);
                } catch (SchemaRegistryException E) {
                    throw new AvroIncompatibleSchemaException(
                            "Unable to register new schema, so aboring message conversion.");
                }
            }

            out.write(md5Bytes);
            BinaryEncoder encoder = new BinaryEncoder(out);
            DatumWriter<IndexedRecord> writer;
            if (record instanceof SpecificRecord) {
                writer = new SpecificDatumWriter<IndexedRecord>(
                        record.getSchema());
            } else {
                writer = new GenericDatumWriter<IndexedRecord>(
                        record.getSchema());
            }
            writer.write(record, encoder);
            return new Message(out.toByteArray());
        } catch (IOException e) {
            throw new RuntimeException(e);
        }
>>>>>>> 509a1ca6
    }
}<|MERGE_RESOLUTION|>--- conflicted
+++ resolved
@@ -60,25 +60,6 @@
             // a
             // registry client
 
-<<<<<<< HEAD
-      out.write(md5Bytes);
-      BinaryEncoder encoder = EncoderFactory.get().directBinaryEncoder(out, null); //new BinaryEncoder(out);
-      DatumWriter<IndexedRecord> writer;
-      if (record instanceof SpecificRecord)
-      {
-        writer = new SpecificDatumWriter<IndexedRecord>(record.getSchema());
-      }
-      else
-      {
-        writer = new GenericDatumWriter<IndexedRecord>(record.getSchema());
-      }
-      writer.write(record, encoder);
-      return new Message(out.toByteArray());
-    }
-    catch (IOException e)
-    {
-      throw new RuntimeException(e);
-=======
             if (client != null && !cache.contains(id)) {
                 try {
                     client.getSchemaByID(topic, id);
@@ -112,6 +93,5 @@
         } catch (IOException e) {
             throw new RuntimeException(e);
         }
->>>>>>> 509a1ca6
     }
 }