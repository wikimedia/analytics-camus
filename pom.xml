<?xml version="1.0" encoding="UTF-8"?>
<project xmlns="http://maven.apache.org/POM/4.0.0" xmlns:xsi="http://www.w3.org/2001/XMLSchema-instance"
	xsi:schemaLocation="http://maven.apache.org/POM/4.0.0 http://maven.apache.org/xsd/maven-4.0.0.xsd">
	<modelVersion>4.0.0</modelVersion>

	<prerequisites>
		<maven>3.0.0</maven>
	</prerequisites>

	<groupId>com.linkedin.camus</groupId>
	<artifactId>camus-parent</artifactId>
  <!-- If you want to change version, you must do so
       here as well in all sub poms. -->
	<version>0.1.0-SNAPSHOT-wmf-2</version>
	<packaging>pom</packaging>
	<name>Camus Parent</name>
	<description>
    Camus is LinkedIn's Kafka->HDFS pipeline. It is a mapreduce job that does distributed data loads out of Kafka.
  </description>
	<url>https://github.com/linkedin/camus</url>

	<properties>
		<project.build.sourceEncoding>UTF-8</project.build.sourceEncoding>
	</properties>

	<dependencyManagement>
		<dependencies>
			<dependency>
				<groupId>com.linkedin.camus</groupId>
				<artifactId>camus-api</artifactId>
				<version>${project.version}</version>
			</dependency>
			<dependency>
				<groupId>com.linkedin.camus</groupId>
				<artifactId>camus-etl-kafka</artifactId>
				<version>${project.version}</version>
			</dependency>
			<dependency>
				<groupId>com.linkedin.camus</groupId>
				<artifactId>camus-kafka-coders</artifactId>
				<version>0.1.0-SNAPSHOT</version>
			</dependency>
			<dependency>
				<groupId>com.linkedin.camus</groupId>
				<artifactId>camus-schema-registry</artifactId>
				<version>${project.version}</version>
			</dependency>
			<dependency>
				<groupId>com.linkedin.camus</groupId>
				<artifactId>camus-schema-registry</artifactId>
				<version>${project.version}</version>
				<type>test-jar</type>
				<scope>test</scope>
			</dependency>
			<dependency>
				<groupId>log4j</groupId>
				<artifactId>log4j</artifactId>
				<version>1.2.17</version>
			</dependency>
			<dependency>
				<groupId>org.apache.avro</groupId>
				<artifactId>avro</artifactId>
				<version>1.7.3</version>
			</dependency>
			<dependency>
				<groupId>org.apache.avro</groupId>
				<artifactId>avro-mapred</artifactId>
				<version>1.7.3</version>
			</dependency>
			<dependency>
				<groupId>org.apache.avro</groupId>
				<version>1.7.4-SNAPSHOT-wmf-1</version>
				<artifactId>avro-repo-bundle</artifactId>
			</dependency>
			<dependency>
				<groupId>joda-time</groupId>
				<artifactId>joda-time</artifactId>
				<version>1.6</version>
			</dependency>
			<dependency>
				<groupId>org.apache.hadoop</groupId>
<<<<<<< HEAD
				<artifactId>hadoop-core</artifactId>
				<version>2.0.0-mr1-cdh4.3.1</version>
=======
				<artifactId>hadoop-client</artifactId>
				<version>1.0.3</version>
>>>>>>> 25f59ad5
			</dependency>
			<dependency>
				<groupId>org.apache.hadoop</groupId>
				<artifactId>hadoop-common</artifactId>
				<version>2.0.0-cdh4.3.1</version>
			</dependency>
			<dependency>
				<groupId>org.apache.kafka</groupId>
				<artifactId>kafka_2.9.1</artifactId>
				<version>0.8.0</version>
			</dependency>
			<dependency>
				<groupId>com.github.sgroschupf</groupId>
				<artifactId>zkclient</artifactId>
				<version>0.1</version>
			</dependency>
			<dependency>
				<groupId>org.apache.zookeeper</groupId>
				<artifactId>zookeeper</artifactId>
				<version>3.3.4</version>
			</dependency>
			<dependency>
				<groupId>junit</groupId>
				<artifactId>junit</artifactId>
				<version>4.8.1</version>
			</dependency>
			<dependency>
				<groupId>org.scala-lang</groupId>
				<artifactId>scala-library</artifactId>
				<version>2.9.1</version>
			</dependency>
			<dependency>
				<groupId>org.xerial.snappy</groupId>
				<artifactId>snappy-java</artifactId>
				<version>1.0.4.1</version>
			</dependency>

		</dependencies>
	</dependencyManagement>

	<modules>
		<module>camus-api</module>
		<module>camus-kafka-coders</module>
		<module>camus-etl-kafka</module>
		<module>camus-schema-registry</module>
		<module>camus-schema-registry-avro</module>
		<module>camus-example</module>
		<module>camus-sweeper</module>
	</modules>

	<licenses>
		<license>
			<name>Apache License 2.0</name>
			<url>http://www.apache.org/licenses/LICENSE-2.0.html</url>
			<distribution>repo</distribution>
		</license>
	</licenses>

	<scm>
		<connection>scm:git:git://github.com/linkedin/camus.git</connection>
		<developerConnection>scm:git:git@github.com:linkedin/camus.git</developerConnection>
		<url>http://github.com/linkedin/camus/</url>
	</scm>

	<issueManagement>
		<system>github</system>
		<url>http://github.com/linkedin/camus/issues</url>
	</issueManagement>

	<repositories>
		<repository>
			<id>apache-releases</id>
			<url>https://repository.apache.org/content/groups/public</url>
		</repository>
	</repositories>

	<build>
		<plugins>
			<plugin>
				<groupId>org.apache.maven.plugins</groupId>
				<artifactId>maven-jar-plugin</artifactId>
				<version>2.2</version>
				<executions>
					<execution>
						<goals>
							<goal>test-jar</goal>
						</goals>
					</execution>
				</executions>
			</plugin>
			<plugin>
				<artifactId>maven-install-plugin</artifactId>
				<version>2.3.1</version>
				<inherited>false</inherited>
				<executions>
					<execution>
						<id>install-avro-repo-client</id>
						<phase>validate</phase>
						<goals>
							<goal>install-file</goal>
						</goals>
						<configuration>
							<groupId>org.apache.avro</groupId>
							<artifactId>avro-repo-bundle</artifactId>
							<version>1.7.4-SNAPSHOT-wmf-1</version>
							<packaging>jar</packaging>
							<file>${basedir}/lib/avro-repo-bundle-1.7.4-SNAPSHOT-wmf-1-withdeps.jar</file>
							<pomFile>${basedir}/lib/avro-repo-bundle-1.7.4-SNAPSHOT-wmf-1-withdeps.xml</pomFile>
						</configuration>
					</execution>
				</executions>
			</plugin>
		</plugins>
	</build>

</project><|MERGE_RESOLUTION|>--- conflicted
+++ resolved
@@ -79,13 +79,8 @@
 			</dependency>
 			<dependency>
 				<groupId>org.apache.hadoop</groupId>
-<<<<<<< HEAD
 				<artifactId>hadoop-core</artifactId>
 				<version>2.0.0-mr1-cdh4.3.1</version>
-=======
-				<artifactId>hadoop-client</artifactId>
-				<version>1.0.3</version>
->>>>>>> 25f59ad5
 			</dependency>
 			<dependency>
 				<groupId>org.apache.hadoop</groupId>
