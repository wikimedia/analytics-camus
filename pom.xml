<?xml version="1.0" encoding="UTF-8"?>
<project xmlns="http://maven.apache.org/POM/4.0.0" xmlns:xsi="http://www.w3.org/2001/XMLSchema-instance"
  xsi:schemaLocation="http://maven.apache.org/POM/4.0.0 http://maven.apache.org/xsd/maven-4.0.0.xsd">
  <modelVersion>4.0.0</modelVersion>

<<<<<<< HEAD
		<dependency>
			<groupId>org.apache.hadoop</groupId>
			<artifactId>hadoop-core</artifactId>
			<!--version>1.0.3</version-->
			<version>2.0.0-mr1-cdh4.1.2</version>
		</dependency>

		<dependency>
			<groupId>org.apache.hadoop</groupId>
			<artifactId>hadoop-common</artifactId>
			<version>2.0.0-cdh4.1.2</version>
		</dependency>
=======
  <prerequisites>
    <maven>3.0.0</maven>
  </prerequisites>
>>>>>>> fd68ce37

  <groupId>com.linkedin.camus</groupId>
  <artifactId>camus-parent</artifactId>
  <version>0.1.0-SNAPSHOT</version>
  <packaging>pom</packaging>
  <name>Camus Parent</name>
  <description>
    Camus is LinkedIn's Kafka->HDFS pipeline. It is a mapreduce job that does distributed data loads out of Kafka.
  </description>
  <url>https://github.com/linkedin/camus</url>

  <properties>
    <!-- dependency versions -->
    <hadoop.version>1.0.3</hadoop.version>
    <joda-time.version>1.6</joda-time.version>
    <jackson.version>1.7.3</jackson.version>
    <avro.version>1.7.3</avro.version>
    <kafka.version>0.7.2</kafka.version>
    <avro-schema-registry.version>1.7.4-SNAPSHOT</avro-schema-registry.version>

    <!-- maven specific properties -->
    <project.build.sourceEncoding>UTF-8</project.build.sourceEncoding>
  </properties>

  <modules>
    <module>camus-api</module>
    <module>camus-etl-kafka</module>
    <module>camus-example</module>
    <module>camus-schema-registry</module>
  </modules>

<<<<<<< HEAD
		<dependency>
			<groupId>org.apache.avro</groupId>
			<artifactId>avro</artifactId>
			<!--version>1.4.1</version-->
			<version>1.6.1</version>
		</dependency>

		<dependency>
			<!--groupId>kafka</groupId-->
			<groupId>org.apache.kafka</groupId>
			<artifactId>kafka</artifactId>
			<version>0.7.0</version>
			<!--groupId>com.linkedin</groupId>
			<artifactId>kafka</artifactId>
			<version>0.7.2</version-->
		</dependency>

		<dependency>
			<groupId>com.github.sgroschupf</groupId>
			<artifactId>zkclient</artifactId>
			<version>0.1</version>
		</dependency>
		
	 	<!--dependency>
			<groupId>com.linkedin</groupId>
			<artifactId>avro-schema-repository</artifactId>
			<version>1.7.4-SNAPSHOT</version>
		</dependency--> 
		
	 	<!--dependency>
			<groupId>org.apache.avro</groupId>
			<artifactId>avro-schema-repository</artifactId>
			<version>1.6.1</version>
		</dependency-->

	 	<dependency>
			<groupId>org.apache.avro</groupId>
			<artifactId>avro-mapred</artifactId>
			<version>1.6.1</version>
		</dependency>
		
                <dependency>
                        <groupId>com.edate</groupId>
                        <artifactId>database-full</artifactId>
                        <version>14.0</version>
                </dependency>
 
	</dependencies>
=======
  <licenses>
    <license>
      <name>Apache License 2.0</name>
      <url>http://www.apache.org/licenses/LICENSE-2.0.html</url>
      <distribution>repo</distribution>
    </license>
  </licenses>

  <scm>
    <connection>scm:git:git://github.com/linkedin/camus.git</connection>
    <developerConnection>scm:git:git@github.com:linkedin/camus.git</developerConnection>
    <url>http://github.com/linkedin/camus/</url>
  </scm>

  <issueManagement>
    <system>github</system>
    <url>http://github.com/linkedin/camus/issues</url>
  </issueManagement>
>>>>>>> fd68ce37

  <repositories>
    <repository>
      <id>apache-releases</id>
      <url>https://repository.apache.org/content/groups/public</url>
    </repository>
  </repositories>

<<<<<<< HEAD
	<repositories>
		<repository>
			<id>public-central</id>
			<url> http://repo.maven.apache.org/maven2/ </url>
			<snapshots>
				<enabled>false</enabled>
			</snapshots>
		</repository>
		<repository>
			<id>spymemcached</id>
			<url>http://files.couchbase.com/maven2/</url>
			<snapshots>
				<enabled>false</enabled>
			</snapshots>
		</repository>
		<repository>
			<id>cloudera-cdh4</id>
			<url>https://repository.cloudera.com/artifactory/cloudera-repos/</url>
			<snapshots>
				<enabled>false</enabled>
			</snapshots>
		</repository>
	</repositories>
=======
  <build>
    <plugins>
      <plugin>
        <artifactId>maven-install-plugin</artifactId>
        <version>2.3.1</version>
        <inherited>false</inherited>
        <executions>
          <execution>
            <id>install-kafka</id>
            <phase>validate</phase>
            <goals>
              <goal>install-file</goal>
            </goals>
            <configuration>
              <groupId>kafka</groupId>
              <artifactId>kafka</artifactId>
              <version>0.7.2</version>
              <packaging>jar</packaging>
              <file>${basedir}/lib/kafka-0.7.2.jar</file>
              <pomFile>${basedir}/lib/kafka-0.7.2.xml</pomFile>
            </configuration>
          </execution>
          <execution>
            <id>install-avro-schema-repository</id>
            <phase>validate</phase>
            <goals>
              <goal>install-file</goal>
            </goals>
            <configuration>
              <groupId>org.apache.avro</groupId>
              <artifactId>avro-schema-repository</artifactId>
              <version>1.7.4-SNAPSHOT</version>
              <packaging>jar</packaging>
              <file>${basedir}/lib/avro-schema-repository-1.7.4-SNAPSHOT.jar</file>
              <pomFile>${basedir}/lib/avro-schema-repository-1.7.4-SNAPSHOT.xml</pomFile>
            </configuration>
          </execution>
        </executions>
      </plugin>
    </plugins>
  </build>
>>>>>>> fd68ce37

</project><|MERGE_RESOLUTION|>--- conflicted
+++ resolved
@@ -3,24 +3,9 @@
   xsi:schemaLocation="http://maven.apache.org/POM/4.0.0 http://maven.apache.org/xsd/maven-4.0.0.xsd">
   <modelVersion>4.0.0</modelVersion>
 
-<<<<<<< HEAD
-		<dependency>
-			<groupId>org.apache.hadoop</groupId>
-			<artifactId>hadoop-core</artifactId>
-			<!--version>1.0.3</version-->
-			<version>2.0.0-mr1-cdh4.1.2</version>
-		</dependency>
-
-		<dependency>
-			<groupId>org.apache.hadoop</groupId>
-			<artifactId>hadoop-common</artifactId>
-			<version>2.0.0-cdh4.1.2</version>
-		</dependency>
-=======
   <prerequisites>
     <maven>3.0.0</maven>
   </prerequisites>
->>>>>>> fd68ce37
 
   <groupId>com.linkedin.camus</groupId>
   <artifactId>camus-parent</artifactId>
@@ -34,12 +19,13 @@
 
   <properties>
     <!-- dependency versions -->
-    <hadoop.version>1.0.3</hadoop.version>
+    <hadoop.version>2.0.0-mr1-cdh4.1.2</hadoop.version>
+    <hadoop-common.version>2.0.0-cdh4.1.2</hadoop.version>
     <joda-time.version>1.6</joda-time.version>
     <jackson.version>1.7.3</jackson.version>
-    <avro.version>1.7.3</avro.version>
-    <kafka.version>0.7.2</kafka.version>
-    <avro-schema-registry.version>1.7.4-SNAPSHOT</avro-schema-registry.version>
+    <avro.version>1.6.1</avro.version>
+    <kafka.version>0.7.0</kafka.version>
+    <avro-schema-registry.version>1.6.1</avro-schema-registry.version>
 
     <!-- maven specific properties -->
     <project.build.sourceEncoding>UTF-8</project.build.sourceEncoding>
@@ -52,22 +38,17 @@
     <module>camus-schema-registry</module>
   </modules>
 
-<<<<<<< HEAD
+<!-- My old dependencies...
 		<dependency>
 			<groupId>org.apache.avro</groupId>
 			<artifactId>avro</artifactId>
-			<!--version>1.4.1</version-->
 			<version>1.6.1</version>
 		</dependency>
 
 		<dependency>
-			<!--groupId>kafka</groupId-->
 			<groupId>org.apache.kafka</groupId>
 			<artifactId>kafka</artifactId>
 			<version>0.7.0</version>
-			<!--groupId>com.linkedin</groupId>
-			<artifactId>kafka</artifactId>
-			<version>0.7.2</version-->
 		</dependency>
 
 		<dependency>
@@ -76,18 +57,6 @@
 			<version>0.1</version>
 		</dependency>
 		
-	 	<!--dependency>
-			<groupId>com.linkedin</groupId>
-			<artifactId>avro-schema-repository</artifactId>
-			<version>1.7.4-SNAPSHOT</version>
-		</dependency--> 
-		
-	 	<!--dependency>
-			<groupId>org.apache.avro</groupId>
-			<artifactId>avro-schema-repository</artifactId>
-			<version>1.6.1</version>
-		</dependency-->
-
 	 	<dependency>
 			<groupId>org.apache.avro</groupId>
 			<artifactId>avro-mapred</artifactId>
@@ -96,12 +65,12 @@
 		
                 <dependency>
                         <groupId>com.edate</groupId>
-                        <artifactId>database-full</artifactId>
+                        <artifactId>edate-database-full</artifactId>
                         <version>14.0</version>
                 </dependency>
  
 	</dependencies>
-=======
+-->
   <licenses>
     <license>
       <name>Apache License 2.0</name>
@@ -120,40 +89,21 @@
     <system>github</system>
     <url>http://github.com/linkedin/camus/issues</url>
   </issueManagement>
->>>>>>> fd68ce37
 
   <repositories>
     <repository>
       <id>apache-releases</id>
       <url>https://repository.apache.org/content/groups/public</url>
     </repository>
+    <repository>
+      <id>cloudera-cdh4</id>
+      <url>https://repository.cloudera.com/artifactory/cloudera-repos/</url>
+      <snapshots>
+        <enabled>false</enabled>
+      </snapshots>
+    </repository>
   </repositories>
 
-<<<<<<< HEAD
-	<repositories>
-		<repository>
-			<id>public-central</id>
-			<url> http://repo.maven.apache.org/maven2/ </url>
-			<snapshots>
-				<enabled>false</enabled>
-			</snapshots>
-		</repository>
-		<repository>
-			<id>spymemcached</id>
-			<url>http://files.couchbase.com/maven2/</url>
-			<snapshots>
-				<enabled>false</enabled>
-			</snapshots>
-		</repository>
-		<repository>
-			<id>cloudera-cdh4</id>
-			<url>https://repository.cloudera.com/artifactory/cloudera-repos/</url>
-			<snapshots>
-				<enabled>false</enabled>
-			</snapshots>
-		</repository>
-	</repositories>
-=======
   <build>
     <plugins>
       <plugin>
@@ -195,6 +145,5 @@
       </plugin>
     </plugins>
   </build>
->>>>>>> fd68ce37
 
 </project>