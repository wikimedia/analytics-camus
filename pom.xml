--- conflicted
+++ resolved
@@ -15,7 +15,8 @@
 		<dependency>
 			<groupId>org.apache.hadoop</groupId>
 			<artifactId>hadoop-core</artifactId>
-			<version>1.0.3</version>
+			<!--version>1.0.3</version-->
+			<version>2.0.0-mr1-cdh4.1.2</version>
 		</dependency>
 
 		<dependency>
@@ -50,16 +51,13 @@
 		</dependency>
 
 		<dependency>
-<<<<<<< HEAD
 			<!--groupId>kafka</groupId-->
 			<groupId>org.apache.kafka</groupId>
 			<artifactId>kafka</artifactId>
 			<version>0.7.0</version>
-=======
-			<groupId>com.linkedin</groupId>
+			<!--groupId>com.linkedin</groupId>
 			<artifactId>kafka</artifactId>
-			<version>0.7.2</version>
->>>>>>> c39b14dc
+			<version>0.7.2</version-->
 		</dependency>
 
 		<dependency>
@@ -68,11 +66,11 @@
 			<version>0.1</version>
 		</dependency>
 		
-	 	<dependency>
+	 	<!--dependency>
 			<groupId>com.linkedin</groupId>
 			<artifactId>avro-schema-repository</artifactId>
 			<version>1.7.4-SNAPSHOT</version>
-		</dependency> 
+		</dependency--> 
 		
 	 	<dependency>
 			<groupId>org.apache.avro</groupId>
@@ -84,12 +82,6 @@
 			<groupId>org.apache.avro</groupId>
 			<artifactId>avro-mapred</artifactId>
 			<version>1.6.1</version>
-		</dependency>
-
-	 	<dependency>
-			<groupId>com.linkedin.azkaban</groupId>
-			<artifactId>azkaban-common</artifactId>
-			<version>snapshot-0.10</version>
 		</dependency>
 
 	</dependencies>
@@ -129,6 +121,13 @@
 				<enabled>false</enabled>
 			</snapshots>
 		</repository>
+		<repository>
+			<id>cloudera-cdh4</id>
+			<url>https://repository.cloudera.com/artifactory/cloudera-repos/</url>
+			<snapshots>
+				<enabled>false</enabled>
+			</snapshots>
+		</repository>
 	</repositories>
 
 </project>