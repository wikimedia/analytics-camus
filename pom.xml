--- conflicted
+++ resolved
@@ -3,24 +3,9 @@
   xsi:schemaLocation="http://maven.apache.org/POM/4.0.0 http://maven.apache.org/xsd/maven-4.0.0.xsd">
   <modelVersion>4.0.0</modelVersion>
 
-<<<<<<< HEAD
-		<dependency>
-			<groupId>org.apache.hadoop</groupId>
-			<artifactId>hadoop-core</artifactId>
-			<!--version>1.0.3</version-->
-			<version>2.0.0-mr1-cdh4.1.2</version>
-		</dependency>
-
-		<dependency>
-			<groupId>org.apache.hadoop</groupId>
-			<artifactId>hadoop-common</artifactId>
-			<version>2.0.0-cdh4.1.2</version>
-		</dependency>
-=======
   <prerequisites>
     <maven>3.0.0</maven>
   </prerequisites>
->>>>>>> 18e4b198
 
   <groupId>com.linkedin.camus</groupId>
   <artifactId>camus-parent</artifactId>
@@ -53,56 +38,6 @@
     <module>camus-schema-registry</module>
   </modules>
 
-<<<<<<< HEAD
-		<dependency>
-			<groupId>org.apache.avro</groupId>
-			<artifactId>avro</artifactId>
-			<!--version>1.4.1</version-->
-			<version>1.6.1</version>
-		</dependency>
-
-		<dependency>
-			<!--groupId>kafka</groupId-->
-			<groupId>org.apache.kafka</groupId>
-			<artifactId>kafka</artifactId>
-			<version>0.7.0</version>
-			<!--groupId>com.linkedin</groupId>
-			<artifactId>kafka</artifactId>
-			<version>0.7.2</version-->
-		</dependency>
-
-		<dependency>
-			<groupId>com.github.sgroschupf</groupId>
-			<artifactId>zkclient</artifactId>
-			<version>0.1</version>
-		</dependency>
-		
-	 	<!--dependency>
-			<groupId>com.linkedin</groupId>
-			<artifactId>avro-schema-repository</artifactId>
-			<version>1.7.4-SNAPSHOT</version>
-		</dependency--> 
-		
-	 	<!--dependency>
-			<groupId>org.apache.avro</groupId>
-			<artifactId>avro-schema-repository</artifactId>
-			<version>1.6.1</version>
-		</dependency-->
-
-	 	<dependency>
-			<groupId>org.apache.avro</groupId>
-			<artifactId>avro-mapred</artifactId>
-			<version>1.6.1</version>
-		</dependency>
-		
-                <dependency>
-                        <groupId>com.edate</groupId>
-                        <artifactId>edate-database-full</artifactId>
-                        <version>14.0</version>
-                </dependency>
- 
-	</dependencies>
-=======
   <licenses>
     <license>
       <name>Apache License 2.0</name>
@@ -121,7 +56,6 @@
     <system>github</system>
     <url>http://github.com/linkedin/camus/issues</url>
   </issueManagement>
->>>>>>> 18e4b198
 
   <repositories>
     <repository>
@@ -137,31 +71,6 @@
     </repository>
   </repositories>
 
-<<<<<<< HEAD
-	<repositories>
-		<repository>
-			<id>public-central</id>
-			<url> http://repo.maven.apache.org/maven2/ </url>
-			<snapshots>
-				<enabled>false</enabled>
-			</snapshots>
-		</repository>
-		<repository>
-			<id>spymemcached</id>
-			<url>http://files.couchbase.com/maven2/</url>
-			<snapshots>
-				<enabled>false</enabled>
-			</snapshots>
-		</repository>
-		<repository>
-			<id>cloudera-cdh4</id>
-			<url>https://repository.cloudera.com/artifactory/cloudera-repos/</url>
-			<snapshots>
-				<enabled>false</enabled>
-			</snapshots>
-		</repository>
-	</repositories>
-=======
   <build>
     <plugins>
       <plugin>
@@ -203,6 +112,5 @@
       </plugin>
     </plugins>
   </build>
->>>>>>> 18e4b198
 
 </project>