.classpath
.project
<<<<<<< HEAD
*.iml
=======
dist
target
*iml
*.ipr
*.iws
*.tar.gz
*.swp
*.swo
.classpath
.project
.settings/
**/.classpath
**/.project
**/.settings/
.settings/*
*.jar
**/bin/
**/test-output/
**/.idea
>>>>>>> 65dbc0db
.idea

# target dirs
target
camus-api/target/
camus-etl-kafka/target/
camus-example/target/
camus-schema-registry/target/

# auto-gen'd avro records
camus-etl-kafka/src/main/java/com/linkedin/camus/events/records
camus-example/src/main/java/com/linkedin/camus/example/records<|MERGE_RESOLUTION|>--- conflicted
+++ resolved
@@ -1,8 +1,5 @@
 .classpath
 .project
-<<<<<<< HEAD
-*.iml
-=======
 dist
 target
 *iml
@@ -22,11 +19,9 @@
 **/bin/
 **/test-output/
 **/.idea
->>>>>>> 65dbc0db
 .idea
 
 # target dirs
-target
 camus-api/target/
 camus-etl-kafka/target/
 camus-example/target/
