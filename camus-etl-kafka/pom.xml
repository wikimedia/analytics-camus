--- conflicted
+++ resolved
@@ -37,17 +37,12 @@
 			<artifactId>hadoop-client</artifactId>
 		</dependency>
 		<dependency>
-<<<<<<< HEAD
 			<groupId>org.apache.hadoop</groupId>
 			<artifactId>hadoop-common</artifactId>
 		</dependency>
 		<dependency>
 			<groupId>org.apache.kafka</groupId>
 			<artifactId>kafka_2.9.1</artifactId>
-=======
-			<groupId>org.apache.kafka</groupId>
-			<artifactId>kafka_2.10</artifactId>
->>>>>>> 3b08d096
 		</dependency>
 		<dependency>
 			<groupId>com.github.sgroschupf</groupId>
