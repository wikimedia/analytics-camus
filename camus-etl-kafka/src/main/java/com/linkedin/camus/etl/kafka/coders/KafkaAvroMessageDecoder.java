--- conflicted
+++ resolved
@@ -29,7 +29,6 @@
 		this.topicName = topicName;
 
 		try {
-<<<<<<< HEAD
 			String schemaRegistryClassName = conf.get(KafkaAvroMessageEncoder.KAFKA_MESSAGE_CODER_SCHEMA_REGISTRY_CLASS);
 			
 			if (schemaRegistryClassName == null) {
@@ -38,11 +37,6 @@
 			}
 			
 			Constructor<?> constructor = Class.forName(schemaRegistryClassName)
-=======
-			Constructor<?> constructor = Class
-					.forName(
-							conf.get(KafkaAvroMessageEncoder.KAFKA_MESSAGE_CODER_SCHEMA_REGISTRY_CLASS))
->>>>>>> a2a3b5d8
 					.getConstructor(Configuration.class);
 			SchemaRegistry<Schema> registry = (SchemaRegistry<Schema>) constructor
 					.newInstance(conf);
