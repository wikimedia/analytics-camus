package com.linkedin.camus.etl.kafka.mapred;

import com.linkedin.camus.coders.CamusWrapper;
import com.linkedin.camus.coders.MessageDecoder;
import com.linkedin.camus.etl.kafka.CamusJob;
import com.linkedin.camus.etl.kafka.coders.KafkaAvroMessageDecoder;
import com.linkedin.camus.etl.kafka.coders.MessageDecoderFactory;
import com.linkedin.camus.etl.kafka.common.EtlKey;
import com.linkedin.camus.etl.kafka.common.EtlRequest;
import com.linkedin.camus.etl.kafka.common.LeaderInfo;
import com.linkedin.camus.workallocater.CamusRequest;
import com.linkedin.camus.workallocater.WorkAllocator;

import java.io.IOException;
import java.net.URI;
import java.security.InvalidParameterException;
import java.util.ArrayList;
import java.util.Arrays;
import java.util.Collection;
import java.util.Collections;
import java.util.Comparator;
import java.util.HashMap;
import java.util.HashSet;
import java.util.List;
import java.util.Map;
import java.util.Properties;
import java.util.Set;
import java.util.concurrent.ConcurrentHashMap;
import java.util.regex.Pattern;

import kafka.api.PartitionOffsetRequestInfo;
import kafka.common.ErrorMapping;
import kafka.common.TopicAndPartition;
import kafka.javaapi.OffsetRequest;
import kafka.javaapi.OffsetResponse;
import kafka.javaapi.PartitionMetadata;
import kafka.javaapi.TopicMetadata;
import kafka.javaapi.TopicMetadataRequest;
import kafka.javaapi.consumer.SimpleConsumer;

import org.apache.hadoop.conf.Configuration;
import org.apache.hadoop.fs.FileStatus;
import org.apache.hadoop.fs.FileSystem;
import org.apache.hadoop.fs.Path;
import org.apache.hadoop.fs.PathFilter;
import org.apache.hadoop.io.NullWritable;
import org.apache.hadoop.io.SequenceFile;
import org.apache.hadoop.mapreduce.InputFormat;
import org.apache.hadoop.mapreduce.InputSplit;
import org.apache.hadoop.mapreduce.JobContext;
import org.apache.hadoop.mapreduce.RecordReader;
import org.apache.hadoop.mapreduce.TaskAttemptContext;
import org.apache.hadoop.mapreduce.lib.input.FileInputFormat;
import org.apache.hadoop.mapreduce.lib.output.FileOutputFormat;
import org.apache.log4j.Logger;

import com.linkedin.camus.coders.CamusWrapper;
import com.linkedin.camus.coders.MessageDecoder;
import com.linkedin.camus.etl.kafka.CamusJob;
import com.linkedin.camus.etl.kafka.coders.KafkaAvroMessageDecoder;
import com.linkedin.camus.etl.kafka.coders.MessageDecoderFactory;
import com.linkedin.camus.etl.kafka.common.EtlKey;
import com.linkedin.camus.etl.kafka.common.EtlRequest;
import com.linkedin.camus.etl.kafka.common.LeaderInfo;
import com.linkedin.camus.workallocater.CamusRequest;
import com.linkedin.camus.workallocater.WorkAllocator;


/**
 * Input format for a Kafka pull job.
 */
public class EtlInputFormat extends InputFormat<EtlKey, CamusWrapper> {

  public static final String KAFKA_BLACKLIST_TOPIC = "kafka.blacklist.topics";
  public static final String KAFKA_WHITELIST_TOPIC = "kafka.whitelist.topics";

  public static final String KAFKA_MOVE_TO_LAST_OFFSET_LIST = "kafka.move.to.last.offset.list";
  public static final String KAFKA_MOVE_TO_EARLIEST_OFFSET = "kafka.move.to.earliest.offset";

  public static final String KAFKA_CLIENT_BUFFER_SIZE = "kafka.client.buffer.size";
  public static final String KAFKA_CLIENT_SO_TIMEOUT = "kafka.client.so.timeout";

  public static final String KAFKA_MAX_PULL_HRS = "kafka.max.pull.hrs";
  public static final String KAFKA_MAX_PULL_MINUTES_PER_TASK = "kafka.max.pull.minutes.per.task";
  public static final String KAFKA_MAX_HISTORICAL_DAYS = "kafka.max.historical.days";

  public static final String CAMUS_MESSAGE_DECODER_CLASS = "camus.message.decoder.class";
  public static final String ETL_IGNORE_SCHEMA_ERRORS = "etl.ignore.schema.errors";
  public static final String ETL_AUDIT_IGNORE_SERVICE_TOPIC_LIST = "etl.audit.ignore.service.topic.list";

  public static final String CAMUS_WORK_ALLOCATOR_CLASS = "camus.work.allocator.class";
  public static final String CAMUS_WORK_ALLOCATOR_DEFAULT = "com.linkedin.camus.workallocater.BaseAllocator";

  private static final int BACKOFF_UNIT_MILLISECONDS = 1000;

  public static final int NUM_TRIES_PARTITION_METADATA = 3;
  public static final int NUM_TRIES_FETCH_FROM_LEADER = 3;
  public static final int NUM_TRIES_TOPIC_METADATA = 3;

  public static boolean reportJobFailureDueToOffsetOutOfRange = false;
  public static boolean reportJobFailureUnableToGetOffsetFromKafka = false;

  private static Logger log = null;

  public EtlInputFormat() {
    if (log == null)
      log = Logger.getLogger(getClass());
  }

  public static void setLogger(Logger log) {
    EtlInputFormat.log = log;
  }

  @Override
  public RecordReader<EtlKey, CamusWrapper> createRecordReader(InputSplit split, TaskAttemptContext context)
      throws IOException, InterruptedException {
    return new EtlRecordReader(this, split, context);
  }

  /**
   * Gets the metadata from Kafka
   *
   * @param context
   * @param metaRequestTopics specify the list of topics to get topicMetadata. The empty list means
   * get the TopicsMetadata for all topics.
   * @return the list of TopicMetadata
   */
  public List<TopicMetadata> getKafkaMetadata(JobContext context, List<String> metaRequestTopics) {
    CamusJob.startTiming("kafkaSetupTime");
    String brokerString = CamusJob.getKafkaBrokers(context);
    if (brokerString.isEmpty())
      throw new InvalidParameterException("kafka.brokers must contain at least one node");
    List<String> brokers = Arrays.asList(brokerString.split("\\s*,\\s*"));
    Collections.shuffle(brokers);
    boolean fetchMetaDataSucceeded = false;
    int i = 0;
    List<TopicMetadata> topicMetadataList = null;
    Exception savedException = null;
    while (i < brokers.size() && !fetchMetaDataSucceeded) {
      SimpleConsumer consumer = createBrokerConsumer(context, brokers.get(i));
      log.info(String.format("Fetching metadata from broker %s with client id %s for %d topic(s) %s", brokers.get(i),
          consumer.clientId(), metaRequestTopics.size(), metaRequestTopics));
      try {
        for (int iter = 0; iter < NUM_TRIES_TOPIC_METADATA; iter++) {
          try {
            topicMetadataList = consumer.send(new TopicMetadataRequest(metaRequestTopics)).topicsMetadata();
            fetchMetaDataSucceeded = true;
            break;
          } catch (Exception e) {
            savedException = e;
            log.warn(String.format(
                "Fetching topic metadata with client id %s for topics [%s] from broker [%s] failed, iter[%s]",
                consumer.clientId(), metaRequestTopics, brokers.get(i), iter), e);
            try {
              Thread.sleep((long) (Math.random() * (iter + 1) * 1000));
            } catch (InterruptedException ex) {
              log.warn("Caught InterruptedException: " + ex);
            }
          }
        }
      } finally {
        consumer.close();
        i++;
      }
    }
    if (!fetchMetaDataSucceeded) {
      throw new RuntimeException("Failed to obtain metadata!", savedException);
    }
    CamusJob.stopTiming("kafkaSetupTime");
    return topicMetadataList;
  }

  private SimpleConsumer createBrokerConsumer(JobContext context, String broker) {
    if (!broker.matches(".+:\\d+"))
      throw new InvalidParameterException("The kakfa broker " + broker + " must follow address:port pattern");
    String[] hostPort = broker.split(":");
    return createSimpleConsumer(context, hostPort[0], Integer.valueOf(hostPort[1]));
  }

  public SimpleConsumer createSimpleConsumer(JobContext context, String host, int port) {
    SimpleConsumer consumer =
        new SimpleConsumer(host, port, CamusJob.getKafkaTimeoutValue(context), CamusJob.getKafkaBufferSize(context),
            CamusJob.getKafkaClientName(context));
    return consumer;
  }

  /**
   * Gets the latest offsets and create the requests as needed
   *
   * @param context
   * @param offsetRequestInfo
   * @return
   */
  public ArrayList<CamusRequest> fetchLatestOffsetAndCreateEtlRequests(JobContext context,
      HashMap<LeaderInfo, ArrayList<TopicAndPartition>> offsetRequestInfo) {
    ArrayList<CamusRequest> finalRequests = new ArrayList<CamusRequest>();
    for (LeaderInfo leader : offsetRequestInfo.keySet()) {
      SimpleConsumer consumer = createSimpleConsumer(context, leader.getUri().getHost(), leader.getUri().getPort());
      // Latest Offset
      PartitionOffsetRequestInfo partitionLatestOffsetRequestInfo =
          new PartitionOffsetRequestInfo(kafka.api.OffsetRequest.LatestTime(), 1);
      // Earliest Offset
      PartitionOffsetRequestInfo partitionEarliestOffsetRequestInfo =
          new PartitionOffsetRequestInfo(kafka.api.OffsetRequest.EarliestTime(), 1);
      Map<TopicAndPartition, PartitionOffsetRequestInfo> latestOffsetInfo =
          new HashMap<TopicAndPartition, PartitionOffsetRequestInfo>();
      Map<TopicAndPartition, PartitionOffsetRequestInfo> earliestOffsetInfo =
          new HashMap<TopicAndPartition, PartitionOffsetRequestInfo>();
      ArrayList<TopicAndPartition> topicAndPartitions = offsetRequestInfo.get(leader);
      for (TopicAndPartition topicAndPartition : topicAndPartitions) {
        latestOffsetInfo.put(topicAndPartition, partitionLatestOffsetRequestInfo);
        earliestOffsetInfo.put(topicAndPartition, partitionEarliestOffsetRequestInfo);
      }

      OffsetResponse latestOffsetResponse = getLatestOffsetResponse(consumer, latestOffsetInfo, context);
      OffsetResponse earliestOffsetResponse = null;
      if (latestOffsetResponse != null) {
        earliestOffsetResponse = getLatestOffsetResponse(consumer, earliestOffsetInfo, context);
      }
      consumer.close();
      if (earliestOffsetResponse == null) {
        log.warn(generateLogWarnForSkippedTopics(earliestOffsetInfo, consumer));
        reportJobFailureUnableToGetOffsetFromKafka = true;
        continue;
      }

      for (TopicAndPartition topicAndPartition : topicAndPartitions) {
        long latestOffset = latestOffsetResponse.offsets(topicAndPartition.topic(), topicAndPartition.partition())[0];
        long earliestOffset =
            earliestOffsetResponse.offsets(topicAndPartition.topic(), topicAndPartition.partition())[0];

        //TODO: factor out kafka specific request functionality
        CamusRequest etlRequest =
            new EtlRequest(context, topicAndPartition.topic(), Integer.toString(leader.getLeaderId()),
                topicAndPartition.partition(), leader.getUri());
        etlRequest.setLatestOffset(latestOffset);
        etlRequest.setEarliestOffset(earliestOffset);
        finalRequests.add(etlRequest);
      }
    }
    return finalRequests;
  }

  protected OffsetResponse getLatestOffsetResponse(SimpleConsumer consumer,
      Map<TopicAndPartition, PartitionOffsetRequestInfo> offsetInfo, JobContext context) {
    for (int i = 0; i < NUM_TRIES_FETCH_FROM_LEADER; i++) {
      try {
        OffsetResponse offsetResponse =
            consumer.getOffsetsBefore(new OffsetRequest(offsetInfo, kafka.api.OffsetRequest.CurrentVersion(), CamusJob
                .getKafkaClientName(context)));
        if (offsetResponse.hasError()) {
          throw new RuntimeException("offsetReponse has error.");
        }
        return offsetResponse;
      } catch (Exception e) {
        log.warn("Fetching offset from leader " + consumer.host() + ":" + consumer.port() + " has failed " + (i + 1)
            + " time(s). Reason: " + e.getMessage() + " " + (NUM_TRIES_FETCH_FROM_LEADER - i - 1) + " retries left.");
        if (i < NUM_TRIES_FETCH_FROM_LEADER - 1) {
          try {
            Thread.sleep((long) (Math.random() * (i + 1) * 1000));
          } catch (InterruptedException e1) {
            log.error("Caught interrupted exception between retries of getting latest offsets. " + e1.getMessage());
          }
        }
      }
    }
    return null;
  }

  private String generateLogWarnForSkippedTopics(Map<TopicAndPartition, PartitionOffsetRequestInfo> offsetInfo,
      SimpleConsumer consumer) {
    StringBuilder sb = new StringBuilder();
    sb.append("The following topics will be skipped due to failure in fetching latest offsets from leader "
        + consumer.host() + ":" + consumer.port());
    for (TopicAndPartition topicAndPartition : offsetInfo.keySet()) {
      sb.append("  " + topicAndPartition.topic());
    }
    return sb.toString();
  }

  public String createTopicRegEx(HashSet<String> topicsSet) {
    String regex = "";
    StringBuilder stringbuilder = new StringBuilder();
    for (String whiteList : topicsSet) {
      stringbuilder.append(whiteList);
      stringbuilder.append("|");
    }
    regex = "(" + stringbuilder.substring(0, stringbuilder.length() - 1) + ")";
    Pattern.compile(regex);
    return regex;
  }

  public List<TopicMetadata> filterWhitelistTopics(List<TopicMetadata> topicMetadataList,
      HashSet<String> whiteListTopics) {
    ArrayList<TopicMetadata> filteredTopics = new ArrayList<TopicMetadata>();
    String regex = createTopicRegEx(whiteListTopics);
    for (TopicMetadata topicMetadata : topicMetadataList) {
      if (Pattern.matches(regex, topicMetadata.topic())) {
        filteredTopics.add(topicMetadata);
      } else {
        log.info("Discarding topic : " + topicMetadata.topic());
      }
    }
    return filteredTopics;
  }

  @Override
  public List<InputSplit> getSplits(JobContext context) throws IOException, InterruptedException {
    CamusJob.startTiming("getSplits");
    ArrayList<CamusRequest> finalRequests;
    HashMap<LeaderInfo, ArrayList<TopicAndPartition>> offsetRequestInfo =
        new HashMap<LeaderInfo, ArrayList<TopicAndPartition>>();
    try {

      // Get Metadata for all topics
      List<TopicMetadata> topicMetadataList = getKafkaMetadata(context, new ArrayList<String>());

      // Filter any white list topics
      HashSet<String> whiteListTopics = new HashSet<String>(Arrays.asList(getKafkaWhitelistTopic(context)));
      if (!whiteListTopics.isEmpty()) {
        topicMetadataList = filterWhitelistTopics(topicMetadataList, whiteListTopics);
      }

      // Filter all blacklist topics
      HashSet<String> blackListTopics = new HashSet<String>(Arrays.asList(getKafkaBlacklistTopic(context)));
      String regex = "";
      if (!blackListTopics.isEmpty()) {
        regex = createTopicRegEx(blackListTopics);
      }

      for (TopicMetadata topicMetadata : topicMetadataList) {
        if (Pattern.matches(regex, topicMetadata.topic())) {
          log.info("Discarding topic (blacklisted): " + topicMetadata.topic());
        } else if (!createMessageDecoder(context, topicMetadata.topic())) {
          log.info("Discarding topic (Decoder generation failed) : " + topicMetadata.topic());
        } else if (topicMetadata.errorCode() != ErrorMapping.NoError()) {
          log.info("Skipping the creation of ETL request for Whole Topic : " + topicMetadata.topic() + " Exception : "
              + ErrorMapping.exceptionFor(topicMetadata.errorCode()));
        } else {
          for (PartitionMetadata partitionMetadata : topicMetadata.partitionsMetadata()) {
            // We only care about LeaderNotAvailableCode error on partitionMetadata level
            // Error codes such as ReplicaNotAvailableCode should not stop us.
            partitionMetadata =
                this.refreshPartitionMetadataOnLeaderNotAvailable(partitionMetadata, topicMetadata, context,
                    NUM_TRIES_PARTITION_METADATA);

            if (partitionMetadata.errorCode() == ErrorMapping.LeaderNotAvailableCode()) {
              log.info("Skipping the creation of ETL request for Topic : " + topicMetadata.topic()
                  + " and Partition : " + partitionMetadata.partitionId() + " Exception : "
                  + ErrorMapping.exceptionFor(partitionMetadata.errorCode()));
            } else {
              if (partitionMetadata.errorCode() != ErrorMapping.NoError()) {
                log.warn("Receiving non-fatal error code, Continuing the creation of ETL request for Topic : "
                    + topicMetadata.topic() + " and Partition : " + partitionMetadata.partitionId() + " Exception : "
                    + ErrorMapping.exceptionFor(partitionMetadata.errorCode()));
              }
              LeaderInfo leader =
                  new LeaderInfo(new URI("tcp://" + partitionMetadata.leader().getConnectionString()),
                      partitionMetadata.leader().id());
              if (offsetRequestInfo.containsKey(leader)) {
                ArrayList<TopicAndPartition> topicAndPartitions = offsetRequestInfo.get(leader);
                topicAndPartitions.add(new TopicAndPartition(topicMetadata.topic(), partitionMetadata.partitionId()));
                offsetRequestInfo.put(leader, topicAndPartitions);
              } else {
                ArrayList<TopicAndPartition> topicAndPartitions = new ArrayList<TopicAndPartition>();
                topicAndPartitions.add(new TopicAndPartition(topicMetadata.topic(), partitionMetadata.partitionId()));
                offsetRequestInfo.put(leader, topicAndPartitions);
              }

            }
          }
        }
      }
    } catch (Exception e) {
      log.error("Unable to pull requests from Kafka brokers. Exiting the program", e);
      throw new IOException("Unable to pull requests from Kafka brokers.", e);
    }
    // Get the latest offsets and generate the EtlRequests
    finalRequests = fetchLatestOffsetAndCreateEtlRequests(context, offsetRequestInfo);

    Collections.sort(finalRequests, new Comparator<CamusRequest>() {
      @Override
      public int compare(CamusRequest r1, CamusRequest r2) {
        return r1.getTopic().compareTo(r2.getTopic());
      }
    });

    log.info("The requests from kafka metadata are: \n" + finalRequests);
    writeRequests(finalRequests, context);
    Map<CamusRequest, EtlKey> offsetKeys = getPreviousOffsets(FileInputFormat.getInputPaths(context), context);
    Set<String> moveLatest = getMoveToLatestTopicsSet(context);
    for (CamusRequest request : finalRequests) {
      if (moveLatest.contains(request.getTopic()) || moveLatest.contains("all")) {
        log.info("Moving to latest for topic: " + request.getTopic());
        //TODO: factor out kafka specific request functionality
        EtlKey oldKey = offsetKeys.get(request);
        EtlKey newKey =
            new EtlKey(request.getTopic(), ((EtlRequest) request).getLeaderId(), request.getPartition(), 0,
                request.getLastOffset());

        if (oldKey != null)
          newKey.setMessageSize(oldKey.getMessageSize());

        offsetKeys.put(request, newKey);
      }

      EtlKey key = offsetKeys.get(request);

      if (key != null) {
        request.setOffset(key.getOffset());
        request.setAvgMsgSize(key.getMessageSize());
      }

      if (request.getEarliestOffset() > request.getOffset() || request.getOffset() > request.getLastOffset()) {
        if (request.getEarliestOffset() > request.getOffset()) {
          log.error("The earliest offset was found to be more than the current offset: " + request);
        } else {
          log.error("The current offset was found to be more than the latest offset: " + request);
        }

        boolean move_to_earliest_offset = context.getConfiguration().getBoolean(KAFKA_MOVE_TO_EARLIEST_OFFSET, false);
        boolean offsetUnset = request.getOffset() == EtlRequest.DEFAULT_OFFSET;
        log.info("move_to_earliest: " + move_to_earliest_offset + " offset_unset: " + offsetUnset);
        // When the offset is unset, it means it's a new topic/partition, we also need to consume the earliest offset
        if (move_to_earliest_offset || offsetUnset) {
          log.error("Moving to the earliest offset available");
          request.setOffset(request.getEarliestOffset());
          offsetKeys.put(
              request,
              //TODO: factor out kafka specific request functionality
              new EtlKey(request.getTopic(), ((EtlRequest) request).getLeaderId(), request.getPartition(), 0, request
                  .getOffset()));
        } else {
<<<<<<< HEAD
          log.error("Offset range from kafka metadata is outside the previously persisted offset, " + request + "\n" +
                    " Topic " + request.getTopic() + " will be skipped.\n" +
                    " Please check whether kafka cluster configuration is correct." +
                    " You can also specify config parameter: " + KAFKA_MOVE_TO_EARLIEST_OFFSET +
                    " to start processing from earliest kafka metadata offset.");
          reportJobFailureDueToOffsetOutOfRange = true;
=======
          log.error("Offset range from kafka metadata is outside the previously persisted offset,"
              + " please check whether kafka cluster configuration is correct."
              + " You can also specify config parameter: " + KAFKA_MOVE_TO_EARLIEST_OFFSET
              + " to start processing from earliest kafka metadata offset.");
          throw new IOException("Offset from kafka metadata is out of range: " + request);
>>>>>>> 6ed6cdfd
        }
      }
      log.info(request);
    }

    writePrevious(offsetKeys.values(), context);

    CamusJob.stopTiming("getSplits");
    CamusJob.startTiming("hadoop");
    CamusJob.setTime("hadoop_start");

    WorkAllocator allocator = getWorkAllocator(context);
    Properties props = new Properties();
    props.putAll(context.getConfiguration().getValByRegex(".*"));
    allocator.init(props);

    return allocator.allocateWork(finalRequests, context);
  }

  private Set<String> getMoveToLatestTopicsSet(JobContext context) {
    Set<String> topics = new HashSet<String>();

    String[] arr = getMoveToLatestTopics(context);

    if (arr != null) {
      for (String topic : arr) {
        topics.add(topic);
      }
    }

    return topics;
  }

  private boolean createMessageDecoder(JobContext context, String topic) {
    try {
      MessageDecoderFactory.createMessageDecoder(context, topic);
      return true;
    } catch (Exception e) {
      log.error("failed to create decoder", e);
      return false;
    }
  }

  private void writePrevious(Collection<EtlKey> missedKeys, JobContext context) throws IOException {
    FileSystem fs = FileSystem.get(context.getConfiguration());
    Path output = FileOutputFormat.getOutputPath(context);

    if (fs.exists(output)) {
      fs.mkdirs(output);
    }

    output = new Path(output, EtlMultiOutputFormat.OFFSET_PREFIX + "-previous");
    SequenceFile.Writer writer =
        SequenceFile.createWriter(fs, context.getConfiguration(), output, EtlKey.class, NullWritable.class);

    for (EtlKey key : missedKeys) {
      writer.append(key, NullWritable.get());
    }

    writer.close();
  }

  protected void writeRequests(List<CamusRequest> requests, JobContext context) throws IOException {
    FileSystem fs = FileSystem.get(context.getConfiguration());
    Path output = FileOutputFormat.getOutputPath(context);

    if (fs.exists(output)) {
      fs.mkdirs(output);
    }

    output = new Path(output, EtlMultiOutputFormat.REQUESTS_FILE);
    SequenceFile.Writer writer =
        SequenceFile.createWriter(fs, context.getConfiguration(), output, EtlRequest.class, NullWritable.class);

    for (CamusRequest r : requests) {
      //TODO: factor out kafka specific request functionality
      writer.append(r, NullWritable.get());
    }
    writer.close();
  }

  private Map<CamusRequest, EtlKey> getPreviousOffsets(Path[] inputs, JobContext context) throws IOException {
    Map<CamusRequest, EtlKey> offsetKeysMap = new HashMap<CamusRequest, EtlKey>();
    for (Path input : inputs) {
      FileSystem fs = input.getFileSystem(context.getConfiguration());
      for (FileStatus f : fs.listStatus(input, new OffsetFileFilter())) {
        log.info("previous offset file:" + f.getPath().toString());
        SequenceFile.Reader reader = new SequenceFile.Reader(fs, f.getPath(), context.getConfiguration());
        EtlKey key = new EtlKey();
        while (reader.next(key, NullWritable.get())) {
          //TODO: factor out kafka specific request functionality
          CamusRequest request = new EtlRequest(context, key.getTopic(), key.getLeaderId(), key.getPartition());
          if (offsetKeysMap.containsKey(request)) {

            EtlKey oldKey = offsetKeysMap.get(request);
            if (oldKey.getOffset() < key.getOffset()) {
              offsetKeysMap.put(request, key);
            }
          } else {
            offsetKeysMap.put(request, key);
          }
          key = new EtlKey();
        }
        reader.close();
      }
    }
    return offsetKeysMap;
  }

  public PartitionMetadata refreshPartitionMetadataOnLeaderNotAvailable(PartitionMetadata partitionMetadata,
      TopicMetadata topicMetadata, JobContext context, int numTries) throws InterruptedException {
    int tryCounter = 0;
    while (tryCounter < numTries && partitionMetadata.errorCode() == ErrorMapping.LeaderNotAvailableCode()) {
      log.info("Retry to referesh the topicMetadata on LeaderNotAvailable...");
      List<TopicMetadata> topicMetadataList =
          this.getKafkaMetadata(context, Collections.singletonList(topicMetadata.topic()));
      if (topicMetadataList == null || topicMetadataList.size() == 0) {
        log.warn("The topicMetadataList for topic " + topicMetadata.topic() + " is empty.");
      } else {
        topicMetadata = topicMetadataList.get(0);
        boolean partitionFound = false;
        for (PartitionMetadata metadataPerPartition : topicMetadata.partitionsMetadata()) {
          if (metadataPerPartition.partitionId() == partitionMetadata.partitionId()) {
            partitionFound = true;
            if (metadataPerPartition.errorCode() != ErrorMapping.LeaderNotAvailableCode()) {
              return metadataPerPartition;
            } else { //retry again.
              if (tryCounter < numTries - 1) {
                Thread.sleep((long) (Math.random() * (tryCounter + 1) * BACKOFF_UNIT_MILLISECONDS));
              }
              break;
            }
          }
        }
        if (!partitionFound) {
          log.error("No matching partition found in the topicMetadata for Partition: "
              + partitionMetadata.partitionId());
        }
      }
      tryCounter++;
    }
    return partitionMetadata;
  }

  public static void setWorkAllocator(JobContext job, Class<WorkAllocator> val) {
    job.getConfiguration().setClass(CAMUS_WORK_ALLOCATOR_CLASS, val, WorkAllocator.class);
  }

  public static WorkAllocator getWorkAllocator(JobContext job) {
    try {
      return (WorkAllocator) job.getConfiguration()
          .getClass(CAMUS_WORK_ALLOCATOR_CLASS, Class.forName(CAMUS_WORK_ALLOCATOR_DEFAULT)).newInstance();
    } catch (Exception e) {
      throw new RuntimeException(e);
    }
  }

  public static void setMoveToLatestTopics(JobContext job, String val) {
    job.getConfiguration().set(KAFKA_MOVE_TO_LAST_OFFSET_LIST, val);
  }

  public static String[] getMoveToLatestTopics(JobContext job) {
    return job.getConfiguration().getStrings(KAFKA_MOVE_TO_LAST_OFFSET_LIST);
  }

  public static void setKafkaClientBufferSize(JobContext job, int val) {
    job.getConfiguration().setInt(KAFKA_CLIENT_BUFFER_SIZE, val);
  }

  public static int getKafkaClientBufferSize(JobContext job) {
    return job.getConfiguration().getInt(KAFKA_CLIENT_BUFFER_SIZE, 2 * 1024 * 1024);
  }

  public static void setKafkaClientTimeout(JobContext job, int val) {
    job.getConfiguration().setInt(KAFKA_CLIENT_SO_TIMEOUT, val);
  }

  public static int getKafkaClientTimeout(JobContext job) {
    return job.getConfiguration().getInt(KAFKA_CLIENT_SO_TIMEOUT, 60000);
  }

  public static void setKafkaMaxPullHrs(JobContext job, int val) {
    job.getConfiguration().setInt(KAFKA_MAX_PULL_HRS, val);
  }

  public static int getKafkaMaxPullHrs(JobContext job) {
    return job.getConfiguration().getInt(KAFKA_MAX_PULL_HRS, -1);
  }

  public static void setKafkaMaxPullMinutesPerTask(JobContext job, int val) {
    job.getConfiguration().setInt(KAFKA_MAX_PULL_MINUTES_PER_TASK, val);
  }

  public static int getKafkaMaxPullMinutesPerTask(JobContext job) {
    return job.getConfiguration().getInt(KAFKA_MAX_PULL_MINUTES_PER_TASK, -1);
  }

  public static void setKafkaMaxHistoricalDays(JobContext job, int val) {
    job.getConfiguration().setInt(KAFKA_MAX_HISTORICAL_DAYS, val);
  }

  public static int getKafkaMaxHistoricalDays(JobContext job) {
    return job.getConfiguration().getInt(KAFKA_MAX_HISTORICAL_DAYS, -1);
  }

  public static void setKafkaBlacklistTopic(JobContext job, String val) {
    job.getConfiguration().set(KAFKA_BLACKLIST_TOPIC, val);
  }

  public static String[] getKafkaBlacklistTopic(JobContext job) {
    return getKafkaBlacklistTopic(job.getConfiguration());
  }

  public static String[] getKafkaBlacklistTopic(Configuration conf) {
    final String blacklistStr = conf.get(KAFKA_BLACKLIST_TOPIC);
    if (blacklistStr != null && !blacklistStr.isEmpty()) {
      return conf.getStrings(KAFKA_BLACKLIST_TOPIC);
    } else {
      return new String[] {};
    }
  }

  public static void setKafkaWhitelistTopic(JobContext job, String val) {
    job.getConfiguration().set(KAFKA_WHITELIST_TOPIC, val);
  }

  public static String[] getKafkaWhitelistTopic(JobContext job) {
    return getKafkaWhitelistTopic(job.getConfiguration());
  }

  public static String[] getKafkaWhitelistTopic(Configuration conf) {
    final String whitelistStr = conf.get(KAFKA_WHITELIST_TOPIC);
    if (whitelistStr != null && !whitelistStr.isEmpty()) {
      return conf.getStrings(KAFKA_WHITELIST_TOPIC);
    } else {
      return new String[] {};
    }
  }

  public static void setEtlIgnoreSchemaErrors(JobContext job, boolean val) {
    job.getConfiguration().setBoolean(ETL_IGNORE_SCHEMA_ERRORS, val);
  }

  public static boolean getEtlIgnoreSchemaErrors(JobContext job) {
    return job.getConfiguration().getBoolean(ETL_IGNORE_SCHEMA_ERRORS, false);
  }

  public static void setEtlAuditIgnoreServiceTopicList(JobContext job, String topics) {
    job.getConfiguration().set(ETL_AUDIT_IGNORE_SERVICE_TOPIC_LIST, topics);
  }

  public static String[] getEtlAuditIgnoreServiceTopicList(JobContext job) {
    return job.getConfiguration().getStrings(ETL_AUDIT_IGNORE_SERVICE_TOPIC_LIST, "");
  }

  public static void setMessageDecoderClass(JobContext job, Class<MessageDecoder> cls) {
    job.getConfiguration().setClass(CAMUS_MESSAGE_DECODER_CLASS, cls, MessageDecoder.class);
  }

  public static Class<MessageDecoder> getMessageDecoderClass(JobContext job) {
    return (Class<MessageDecoder>) job.getConfiguration().getClass(CAMUS_MESSAGE_DECODER_CLASS,
        KafkaAvroMessageDecoder.class);
  }

  public static Class<MessageDecoder> getMessageDecoderClass(JobContext job, String topicName) {
    Class<MessageDecoder> topicDecoder =
        (Class<MessageDecoder>) job.getConfiguration().getClass(CAMUS_MESSAGE_DECODER_CLASS + "." + topicName, null);
    return topicDecoder == null ? getMessageDecoderClass(job) : topicDecoder;
  }

  private class OffsetFileFilter implements PathFilter {

    @Override
    public boolean accept(Path arg0) {
      return arg0.getName().startsWith(EtlMultiOutputFormat.OFFSET_PREFIX);
    }
  }
}<|MERGE_RESOLUTION|>--- conflicted
+++ resolved
@@ -431,20 +431,12 @@
               new EtlKey(request.getTopic(), ((EtlRequest) request).getLeaderId(), request.getPartition(), 0, request
                   .getOffset()));
         } else {
-<<<<<<< HEAD
           log.error("Offset range from kafka metadata is outside the previously persisted offset, " + request + "\n" +
                     " Topic " + request.getTopic() + " will be skipped.\n" +
                     " Please check whether kafka cluster configuration is correct." +
                     " You can also specify config parameter: " + KAFKA_MOVE_TO_EARLIEST_OFFSET +
                     " to start processing from earliest kafka metadata offset.");
           reportJobFailureDueToOffsetOutOfRange = true;
-=======
-          log.error("Offset range from kafka metadata is outside the previously persisted offset,"
-              + " please check whether kafka cluster configuration is correct."
-              + " You can also specify config parameter: " + KAFKA_MOVE_TO_EARLIEST_OFFSET
-              + " to start processing from earliest kafka metadata offset.");
-          throw new IOException("Offset from kafka metadata is out of range: " + request);
->>>>>>> 6ed6cdfd
         }
       }
       log.info(request);
