--- conflicted
+++ resolved
@@ -1,10 +1,8 @@
 package com.linkedin.camus.etl.kafka.mapred;
 
-<<<<<<< HEAD
 import com.linkedin.camus.coders.CamusWrapper;
 import com.linkedin.camus.coders.MessageDecoder;
 import com.linkedin.camus.etl.kafka.CamusJob;
-import com.linkedin.camus.etl.kafka.CamusJobTest;
 import com.linkedin.camus.etl.kafka.coders.KafkaAvroMessageDecoder;
 import com.linkedin.camus.etl.kafka.coders.MessageDecoderFactory;
 import com.linkedin.camus.etl.kafka.common.EtlKey;
@@ -13,8 +11,6 @@
 import com.linkedin.camus.workallocater.CamusRequest;
 import com.linkedin.camus.workallocater.WorkAllocator;
 
-=======
->>>>>>> ce354619
 import java.io.IOException;
 import java.net.URI;
 import java.security.InvalidParameterException;
@@ -42,10 +38,7 @@
 import kafka.javaapi.TopicMetadataRequest;
 import kafka.javaapi.consumer.SimpleConsumer;
 
-<<<<<<< HEAD
-=======
 import org.apache.hadoop.conf.Configuration;
->>>>>>> ce354619
 import org.apache.hadoop.fs.FileStatus;
 import org.apache.hadoop.fs.FileSystem;
 import org.apache.hadoop.fs.Path;
@@ -98,15 +91,11 @@
   public static final String CAMUS_WORK_ALLOCATOR_CLASS = "camus.work.allocator.class";
   public static final String CAMUS_WORK_ALLOCATOR_DEFAULT = "com.linkedin.camus.workallocater.BaseAllocator";
 
-<<<<<<< HEAD
-  public static boolean reportJobFailureDueToOffsetOutOfRange = false;
-  public static boolean useMockRequestForUnitTest = false;
-=======
   public static final int NUM_TRIES_FETCH_FROM_LEADER = 3;
   public static final int NUM_TRIES_TOPIC_METADATA = 3;
 
-  public static boolean reportJobFailureDueToSkippedMsg = false;
->>>>>>> ce354619
+  public static boolean reportJobFailureDueToOffsetOutOfRange = false;
+  public static boolean reportJobFailureUnableToGetOffsetFromKafka = false;
 
   private static Logger log = null;
 
@@ -228,7 +217,7 @@
       consumer.close();
       if (earliestOffsetResponse == null) {
         log.warn(generateLogWarnForSkippedTopics(earliestOffsetInfo, consumer));
-        reportJobFailureDueToSkippedMsg = true;
+        reportJobFailureUnableToGetOffsetFromKafka = true;
         continue;
       }
 
