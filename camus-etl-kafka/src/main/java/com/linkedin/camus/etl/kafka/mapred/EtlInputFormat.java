package com.linkedin.camus.etl.kafka.mapred;

import java.io.IOException;
import java.net.URI;
import java.security.InvalidParameterException;
import java.util.ArrayList;
import java.util.Arrays;
import java.util.Collection;
import java.util.Collections;
import java.util.Comparator;
import java.util.HashMap;
import java.util.HashSet;
import java.util.List;
import java.util.Map;
import java.util.Properties;
import java.util.Set;
import java.util.concurrent.ConcurrentHashMap;
import java.util.regex.Pattern;

import kafka.api.PartitionOffsetRequestInfo;
import kafka.common.ErrorMapping;
import kafka.common.TopicAndPartition;
import kafka.javaapi.OffsetRequest;
import kafka.javaapi.OffsetResponse;
import kafka.javaapi.PartitionMetadata;
import kafka.javaapi.TopicMetadata;
import kafka.javaapi.TopicMetadataRequest;
import kafka.javaapi.consumer.SimpleConsumer;

<<<<<<< HEAD
=======
import org.apache.hadoop.conf.Configuration;
>>>>>>> 5c30db2f
import org.apache.hadoop.fs.FileStatus;
import org.apache.hadoop.fs.FileSystem;
import org.apache.hadoop.fs.Path;
import org.apache.hadoop.fs.PathFilter;
import org.apache.hadoop.io.NullWritable;
import org.apache.hadoop.io.SequenceFile;
import org.apache.hadoop.mapreduce.InputFormat;
import org.apache.hadoop.mapreduce.InputSplit;
import org.apache.hadoop.mapreduce.JobContext;
import org.apache.hadoop.mapreduce.RecordReader;
import org.apache.hadoop.mapreduce.TaskAttemptContext;
import org.apache.hadoop.mapreduce.lib.input.FileInputFormat;
import org.apache.hadoop.mapreduce.lib.output.FileOutputFormat;
import org.apache.log4j.Logger;

import com.linkedin.camus.coders.CamusWrapper;
import com.linkedin.camus.coders.MessageDecoder;
import com.linkedin.camus.etl.kafka.CamusJob;
import com.linkedin.camus.etl.kafka.coders.KafkaAvroMessageDecoder;
import com.linkedin.camus.etl.kafka.coders.MessageDecoderFactory;
import com.linkedin.camus.etl.kafka.common.EtlKey;
import com.linkedin.camus.etl.kafka.common.EtlRequest;
import com.linkedin.camus.etl.kafka.common.LeaderInfo;
import com.linkedin.camus.workallocater.CamusRequest;
import com.linkedin.camus.workallocater.WorkAllocator;


/**
 * Input format for a Kafka pull job.
 */
public class EtlInputFormat extends InputFormat<EtlKey, CamusWrapper> {

  public static final String KAFKA_BLACKLIST_TOPIC = "kafka.blacklist.topics";
  public static final String KAFKA_WHITELIST_TOPIC = "kafka.whitelist.topics";

  public static final String KAFKA_MOVE_TO_LAST_OFFSET_LIST = "kafka.move.to.last.offset.list";
  public static final String KAFKA_MOVE_TO_EARLIEST_OFFSET = "kafka.move.to.earliest.offset";

  public static final String KAFKA_CLIENT_BUFFER_SIZE = "kafka.client.buffer.size";
  public static final String KAFKA_CLIENT_SO_TIMEOUT = "kafka.client.so.timeout";

  public static final String KAFKA_MAX_PULL_HRS = "kafka.max.pull.hrs";
  public static final String KAFKA_MAX_PULL_MINUTES_PER_TASK = "kafka.max.pull.minutes.per.task";
  public static final String KAFKA_MAX_HISTORICAL_DAYS = "kafka.max.historical.days";

  public static final String CAMUS_MESSAGE_DECODER_CLASS = "camus.message.decoder.class";
  public static final String ETL_IGNORE_SCHEMA_ERRORS = "etl.ignore.schema.errors";
  public static final String ETL_AUDIT_IGNORE_SERVICE_TOPIC_LIST = "etl.audit.ignore.service.topic.list";

  public static final String CAMUS_WORK_ALLOCATOR_CLASS = "camus.work.allocator.class";
  public static final String CAMUS_WORK_ALLOCATOR_DEFAULT = "com.linkedin.camus.workallocater.BaseAllocator";

<<<<<<< HEAD
  public static final int FETCH_FROM_LEADER_MAX_RETRIES = 3;

  public static boolean reportJobFailureDueToSkippedMsg = false;

=======
  public static final int NUM_TRIES_TOPIC_METADATA = 3;
  
>>>>>>> 5c30db2f
  private static Logger log = null;

  public EtlInputFormat() {
    if (log == null)
      log = Logger.getLogger(getClass());
  }

  public static void setLogger(Logger log) {
    EtlInputFormat.log = log;
  }

  @Override
  public RecordReader<EtlKey, CamusWrapper> createRecordReader(InputSplit split, TaskAttemptContext context)
      throws IOException, InterruptedException {
    return new EtlRecordReader(this, split, context);
  }

  /**
   * Gets the metadata from Kafka
   *
   * @param context
   * @return
   */
  public List<TopicMetadata> getKafkaMetadata(JobContext context) {
    ArrayList<String> metaRequestTopics = new ArrayList<String>();
    CamusJob.startTiming("kafkaSetupTime");
    String brokerString = CamusJob.getKafkaBrokers(context);
    if (brokerString.isEmpty())
      throw new InvalidParameterException("kafka.brokers must contain at least one node");
    List<String> brokers = Arrays.asList(brokerString.split("\\s*,\\s*"));
    Collections.shuffle(brokers);
    boolean fetchMetaDataSucceeded = false;
    int i = 0;
    List<TopicMetadata> topicMetadataList = null;
    Exception savedException = null;
    while (i < brokers.size() && !fetchMetaDataSucceeded) {
      SimpleConsumer consumer = createBrokerConsumer(context, brokers.get(i));
      log.info(String.format("Fetching metadata from broker %s with client id %s for %d topic(s) %s", brokers.get(i),
          consumer.clientId(), metaRequestTopics.size(), metaRequestTopics));
      try {
        for (int iter = 0; iter < NUM_TRIES_TOPIC_METADATA; iter++) {
          try {
            topicMetadataList = consumer.send(new TopicMetadataRequest(metaRequestTopics)).topicsMetadata();
            fetchMetaDataSucceeded = true;
            break;
          } catch (Exception e) {
            savedException = e;
            log.warn(
                     String.format("Fetching topic metadata with client id %s for topics [%s] from broker [%s] failed, iter[%s]",
                                   consumer.clientId(), metaRequestTopics, brokers.get(i), iter), e);
            try {
              Thread.sleep((long)(Math.random() * (iter + 1) * 1000));
            } catch (InterruptedException ex) {
              log.warn("Caught InterruptedException: " + ex);
            }
          }
        }
      } finally {
        consumer.close();
        i++;
      }
    }
    if (!fetchMetaDataSucceeded) {
      throw new RuntimeException("Failed to obtain metadata!", savedException);
    }
    CamusJob.stopTiming("kafkaSetupTime");
    return topicMetadataList;
  }

  private SimpleConsumer createBrokerConsumer(JobContext context, String broker) {
    if (!broker.matches(".+:\\d+"))
      throw new InvalidParameterException("The kakfa broker " + broker + " must follow address:port pattern");
    String[] hostPort = broker.split(":");
    return createSimpleConsumer(context, hostPort[0], Integer.valueOf(hostPort[1]));
  }

  public SimpleConsumer createSimpleConsumer(JobContext context, String host, int port) {
    SimpleConsumer consumer =
        new SimpleConsumer(host, port,
            CamusJob.getKafkaTimeoutValue(context), CamusJob.getKafkaBufferSize(context),
            CamusJob.getKafkaClientName(context));
    return consumer;
  }

  /**
   * Gets the latest offsets and create the requests as needed
   *
   * @param context
   * @param offsetRequestInfo
   * @return
   */
  public ArrayList<CamusRequest> fetchLatestOffsetAndCreateEtlRequests(JobContext context,
      HashMap<LeaderInfo, ArrayList<TopicAndPartition>> offsetRequestInfo) {
    ArrayList<CamusRequest> finalRequests = new ArrayList<CamusRequest>();
    for (LeaderInfo leader : offsetRequestInfo.keySet()) {
      SimpleConsumer consumer = createSimpleConsumer(context, leader.getUri().getHost(), leader.getUri().getPort());
      // Latest Offset
      PartitionOffsetRequestInfo partitionLatestOffsetRequestInfo =
          new PartitionOffsetRequestInfo(kafka.api.OffsetRequest.LatestTime(), 1);
      // Earliest Offset
      PartitionOffsetRequestInfo partitionEarliestOffsetRequestInfo =
          new PartitionOffsetRequestInfo(kafka.api.OffsetRequest.EarliestTime(), 1);
      Map<TopicAndPartition, PartitionOffsetRequestInfo> latestOffsetInfo =
          new HashMap<TopicAndPartition, PartitionOffsetRequestInfo>();
      Map<TopicAndPartition, PartitionOffsetRequestInfo> earliestOffsetInfo =
          new HashMap<TopicAndPartition, PartitionOffsetRequestInfo>();
      ArrayList<TopicAndPartition> topicAndPartitions = offsetRequestInfo.get(leader);
      for (TopicAndPartition topicAndPartition : topicAndPartitions) {
        latestOffsetInfo.put(topicAndPartition, partitionLatestOffsetRequestInfo);
        earliestOffsetInfo.put(topicAndPartition, partitionEarliestOffsetRequestInfo);
      }

      OffsetResponse latestOffsetResponse = getLatestOffsetResponse(consumer, latestOffsetInfo, context);
      OffsetResponse earliestOffsetResponse = null;
      if (latestOffsetResponse != null) {
        earliestOffsetResponse = getLatestOffsetResponse(consumer, earliestOffsetInfo, context);
      }
      consumer.close();
      if (earliestOffsetResponse == null) {
        log.warn(generateLogWarnForSkippedTopics(earliestOffsetInfo, consumer));
        reportJobFailureDueToSkippedMsg = true;
        continue;
      }

      for (TopicAndPartition topicAndPartition : topicAndPartitions) {
        long latestOffset = latestOffsetResponse.offsets(topicAndPartition.topic(), topicAndPartition.partition())[0];
        long earliestOffset =
            earliestOffsetResponse.offsets(topicAndPartition.topic(), topicAndPartition.partition())[0];

        //TODO: factor out kafka specific request functionality
        CamusRequest etlRequest =
            new EtlRequest(context, topicAndPartition.topic(), Integer.toString(leader.getLeaderId()),
                topicAndPartition.partition(), leader.getUri());
        etlRequest.setLatestOffset(latestOffset);
        etlRequest.setEarliestOffset(earliestOffset);
        finalRequests.add(etlRequest);
      }
    }
    return finalRequests;
  }

  private OffsetResponse getLatestOffsetResponse(SimpleConsumer consumer,
      Map<TopicAndPartition, PartitionOffsetRequestInfo> offsetInfo, JobContext context) {
    for (int i = 0; i <= FETCH_FROM_LEADER_MAX_RETRIES; i++) {
      try {
        OffsetResponse offsetResponse = consumer.getOffsetsBefore(new OffsetRequest(offsetInfo,
            kafka.api.OffsetRequest.CurrentVersion(), CamusJob.getKafkaClientName(context)));
        if (offsetResponse.hasError()) {
          throw new RuntimeException("offsetReponse has error.");
        }
        return offsetResponse;
      } catch (Exception e) {
        log.warn("Fetching offset from leader " + consumer.host() + ":" + consumer.port()
            + " has failed " + (i + 1) + " time(s). Reason: "
            + e.getMessage() + " "
            + (FETCH_FROM_LEADER_MAX_RETRIES - i) + " retries left.");
        if (i < FETCH_FROM_LEADER_MAX_RETRIES) {
          try {
            Thread.sleep(1000 * (i + 1));
          } catch (InterruptedException e1) {
            log.error("Caught interrupted exception between retries of getting latest offsets. "
                + e1.getMessage());
          }
        }
      }
    }
    return null;
  }

  private String generateLogWarnForSkippedTopics(Map<TopicAndPartition, PartitionOffsetRequestInfo> offsetInfo, SimpleConsumer consumer) {
    StringBuilder sb = new StringBuilder();
    sb.append("The following topics will be skipped due to failure in fetching latest offsets from leader "
        + consumer.host() + ":" + consumer.port());
    for (TopicAndPartition topicAndPartition : offsetInfo.keySet()) {
      sb.append("  " + topicAndPartition.topic());
    }
    return sb.toString();
  }

  public String createTopicRegEx(HashSet<String> topicsSet) {
    String regex = "";
    StringBuilder stringbuilder = new StringBuilder();
    for (String whiteList : topicsSet) {
      stringbuilder.append(whiteList);
      stringbuilder.append("|");
    }
    regex = "(" + stringbuilder.substring(0, stringbuilder.length() - 1) + ")";
    Pattern.compile(regex);
    return regex;
  }

  public List<TopicMetadata> filterWhitelistTopics(List<TopicMetadata> topicMetadataList,
      HashSet<String> whiteListTopics) {
    ArrayList<TopicMetadata> filteredTopics = new ArrayList<TopicMetadata>();
    String regex = createTopicRegEx(whiteListTopics);
    for (TopicMetadata topicMetadata : topicMetadataList) {
      if (Pattern.matches(regex, topicMetadata.topic())) {
        filteredTopics.add(topicMetadata);
      } else {
        log.info("Discarding topic : " + topicMetadata.topic());
      }
    }
    return filteredTopics;
  }

  @Override
  public List<InputSplit> getSplits(JobContext context) throws IOException, InterruptedException {
    CamusJob.startTiming("getSplits");
    ArrayList<CamusRequest> finalRequests;
    HashMap<LeaderInfo, ArrayList<TopicAndPartition>> offsetRequestInfo =
        new HashMap<LeaderInfo, ArrayList<TopicAndPartition>>();
    try {

      // Get Metadata for all topics
      List<TopicMetadata> topicMetadataList = getKafkaMetadata(context);

      // Filter any white list topics
      HashSet<String> whiteListTopics = new HashSet<String>(Arrays.asList(getKafkaWhitelistTopic(context)));
      if (!whiteListTopics.isEmpty()) {
        topicMetadataList = filterWhitelistTopics(topicMetadataList, whiteListTopics);
      }

      // Filter all blacklist topics
      HashSet<String> blackListTopics = new HashSet<String>(Arrays.asList(getKafkaBlacklistTopic(context)));
      String regex = "";
      if (!blackListTopics.isEmpty()) {
        regex = createTopicRegEx(blackListTopics);
      }

      for (TopicMetadata topicMetadata : topicMetadataList) {
        if (Pattern.matches(regex, topicMetadata.topic())) {
          log.info("Discarding topic (blacklisted): " + topicMetadata.topic());
        } else if (!createMessageDecoder(context, topicMetadata.topic())) {
          log.info("Discarding topic (Decoder generation failed) : " + topicMetadata.topic());
        } else if (topicMetadata.errorCode() != ErrorMapping.NoError()) {
          log.info("Skipping the creation of ETL request for Whole Topic : " + topicMetadata.topic() + " Exception : "
              + ErrorMapping.exceptionFor(topicMetadata.errorCode()));
        } else {
          for (PartitionMetadata partitionMetadata : topicMetadata.partitionsMetadata()) {
            // We only care about LeaderNotAvailableCode error on partitionMetadata level
            // Error codes such as ReplicaNotAvailableCode should not stop us.
            if (partitionMetadata.errorCode() == ErrorMapping.LeaderNotAvailableCode()) {
              log.info("Skipping the creation of ETL request for Topic : " + topicMetadata.topic()
                  + " and Partition : " + partitionMetadata.partitionId() + " Exception : "
                  + ErrorMapping.exceptionFor(partitionMetadata.errorCode()));
            } else {
              if (partitionMetadata.errorCode() != ErrorMapping.NoError()) {
                log.warn("Receiving non-fatal error code, Continuing the creation of ETL request for Topic : "
                    + topicMetadata.topic() + " and Partition : " + partitionMetadata.partitionId() + " Exception : "
                    + ErrorMapping.exceptionFor(partitionMetadata.errorCode()));
              }
              LeaderInfo leader =
                  new LeaderInfo(new URI("tcp://" + partitionMetadata.leader().getConnectionString()),
                      partitionMetadata.leader().id());
              if (offsetRequestInfo.containsKey(leader)) {
                ArrayList<TopicAndPartition> topicAndPartitions = offsetRequestInfo.get(leader);
                topicAndPartitions.add(new TopicAndPartition(topicMetadata.topic(), partitionMetadata.partitionId()));
                offsetRequestInfo.put(leader, topicAndPartitions);
              } else {
                ArrayList<TopicAndPartition> topicAndPartitions = new ArrayList<TopicAndPartition>();
                topicAndPartitions.add(new TopicAndPartition(topicMetadata.topic(), partitionMetadata.partitionId()));
                offsetRequestInfo.put(leader, topicAndPartitions);
              }

            }
          }
        }
      }
    } catch (Exception e) {
      log.error("Unable to pull requests from Kafka brokers. Exiting the program", e);
      throw new IOException("Unable to pull requests from Kafka brokers.", e);
    }
    // Get the latest offsets and generate the EtlRequests
    finalRequests = fetchLatestOffsetAndCreateEtlRequests(context, offsetRequestInfo);

    Collections.sort(finalRequests, new Comparator<CamusRequest>() {
      @Override
      public int compare(CamusRequest r1, CamusRequest r2) {
        return r1.getTopic().compareTo(r2.getTopic());
      }
    });

    log.info("The requests from kafka metadata are: \n" + finalRequests);
    writeRequests(finalRequests, context);
    Map<CamusRequest, EtlKey> offsetKeys = getPreviousOffsets(FileInputFormat.getInputPaths(context), context);
    Set<String> moveLatest = getMoveToLatestTopicsSet(context);
    for (CamusRequest request : finalRequests) {
      if (moveLatest.contains(request.getTopic()) || moveLatest.contains("all")) {
        log.info("Moving to latest for topic: " + request.getTopic());
        //TODO: factor out kafka specific request functionality
        EtlKey oldKey = offsetKeys.get(request);
        EtlKey newKey =
            new EtlKey(request.getTopic(), ((EtlRequest) request).getLeaderId(), request.getPartition(), 0,
                request.getLastOffset());

        if (oldKey != null)
          newKey.setMessageSize(oldKey.getMessageSize());

        offsetKeys.put(request, newKey);
      }

      EtlKey key = offsetKeys.get(request);

      if (key != null) {
        request.setOffset(key.getOffset());
        request.setAvgMsgSize(key.getMessageSize());
      }

      if (request.getEarliestOffset() > request.getOffset() || request.getOffset() > request.getLastOffset()) {
        if (request.getEarliestOffset() > request.getOffset()) {
          log.error("The earliest offset was found to be more than the current offset: " + request);
        } else {
          log.error("The current offset was found to be more than the latest offset: " + request);
        }

        boolean move_to_earliest_offset = context.getConfiguration().getBoolean(KAFKA_MOVE_TO_EARLIEST_OFFSET, false);
        boolean offsetUnset = request.getOffset() == EtlRequest.DEFAULT_OFFSET;
        log.info("move_to_earliest: " + move_to_earliest_offset + " offset_unset: " + offsetUnset);
        // When the offset is unset, it means it's a new topic/partition, we also need to consume the earliest offset
        if (move_to_earliest_offset || offsetUnset) {
          log.error("Moving to the earliest offset available");
          request.setOffset(request.getEarliestOffset());
          offsetKeys.put(
              request,
              //TODO: factor out kafka specific request functionality
              new EtlKey(request.getTopic(), ((EtlRequest) request).getLeaderId(), request.getPartition(), 0, request
                  .getOffset()));
        } else {
          log.error("Offset range from kafka metadata is outside the previously persisted offset," +
                    " please check whether kafka cluster configuration is correct." +
                    " You can also specify config parameter: " + KAFKA_MOVE_TO_EARLIEST_OFFSET +
                    " to start processing from earliest kafka metadata offset.");
          throw new IOException("Offset from kafka metadata is out of range: " + request);
        }
      }
      log.info(request);
    }

    writePrevious(offsetKeys.values(), context);

    CamusJob.stopTiming("getSplits");
    CamusJob.startTiming("hadoop");
    CamusJob.setTime("hadoop_start");

    WorkAllocator allocator = getWorkAllocator(context);
    Properties props = new Properties();
    props.putAll(context.getConfiguration().getValByRegex(".*"));
    allocator.init(props);

    return allocator.allocateWork(finalRequests, context);
  }

  private Set<String> getMoveToLatestTopicsSet(JobContext context) {
    Set<String> topics = new HashSet<String>();

    String[] arr = getMoveToLatestTopics(context);

    if (arr != null) {
      for (String topic : arr) {
        topics.add(topic);
      }
    }

    return topics;
  }

  private boolean createMessageDecoder(JobContext context, String topic) {
    try {
      MessageDecoderFactory.createMessageDecoder(context, topic);
      return true;
    } catch (Exception e) {
      log.error("failed to create decoder", e);
      return false;
    }
  }

  private void writePrevious(Collection<EtlKey> missedKeys, JobContext context) throws IOException {
    FileSystem fs = FileSystem.get(context.getConfiguration());
    Path output = FileOutputFormat.getOutputPath(context);

    if (fs.exists(output)) {
      fs.mkdirs(output);
    }

    output = new Path(output, EtlMultiOutputFormat.OFFSET_PREFIX + "-previous");
    SequenceFile.Writer writer =
        SequenceFile.createWriter(fs, context.getConfiguration(), output, EtlKey.class, NullWritable.class);

    for (EtlKey key : missedKeys) {
      writer.append(key, NullWritable.get());
    }

    writer.close();
  }

  private void writeRequests(List<CamusRequest> requests, JobContext context) throws IOException {
    FileSystem fs = FileSystem.get(context.getConfiguration());
    Path output = FileOutputFormat.getOutputPath(context);

    if (fs.exists(output)) {
      fs.mkdirs(output);
    }

    output = new Path(output, EtlMultiOutputFormat.REQUESTS_FILE);
    SequenceFile.Writer writer =
        SequenceFile.createWriter(fs, context.getConfiguration(), output, EtlRequest.class, NullWritable.class);

    for (CamusRequest r : requests) {
      //TODO: factor out kafka specific request functionality
      writer.append(r, NullWritable.get());
    }
    writer.close();
  }

  private Map<CamusRequest, EtlKey> getPreviousOffsets(Path[] inputs, JobContext context) throws IOException {
    Map<CamusRequest, EtlKey> offsetKeysMap = new HashMap<CamusRequest, EtlKey>();
    for (Path input : inputs) {
      FileSystem fs = input.getFileSystem(context.getConfiguration());
      for (FileStatus f : fs.listStatus(input, new OffsetFileFilter())) {
        log.info("previous offset file:" + f.getPath().toString());
        SequenceFile.Reader reader = new SequenceFile.Reader(fs, f.getPath(), context.getConfiguration());
        EtlKey key = new EtlKey();
        while (reader.next(key, NullWritable.get())) {
          //TODO: factor out kafka specific request functionality
          CamusRequest request = new EtlRequest(context, key.getTopic(), key.getLeaderId(), key.getPartition());
          if (offsetKeysMap.containsKey(request)) {

            EtlKey oldKey = offsetKeysMap.get(request);
            if (oldKey.getOffset() < key.getOffset()) {
              offsetKeysMap.put(request, key);
            }
          } else {
            offsetKeysMap.put(request, key);
          }
          key = new EtlKey();
        }
        reader.close();
      }
    }
    return offsetKeysMap;
  }

  public static void setWorkAllocator(JobContext job, Class<WorkAllocator> val) {
    job.getConfiguration().setClass(CAMUS_WORK_ALLOCATOR_CLASS, val, WorkAllocator.class);
  }

  public static WorkAllocator getWorkAllocator(JobContext job) {
    try {
      return (WorkAllocator) job.getConfiguration()
          .getClass(CAMUS_WORK_ALLOCATOR_CLASS, Class.forName(CAMUS_WORK_ALLOCATOR_DEFAULT)).newInstance();
    } catch (Exception e) {
      throw new RuntimeException(e);
    }
  }

  public static void setMoveToLatestTopics(JobContext job, String val) {
    job.getConfiguration().set(KAFKA_MOVE_TO_LAST_OFFSET_LIST, val);
  }

  public static String[] getMoveToLatestTopics(JobContext job) {
    return job.getConfiguration().getStrings(KAFKA_MOVE_TO_LAST_OFFSET_LIST);
  }

  public static void setKafkaClientBufferSize(JobContext job, int val) {
    job.getConfiguration().setInt(KAFKA_CLIENT_BUFFER_SIZE, val);
  }

  public static int getKafkaClientBufferSize(JobContext job) {
    return job.getConfiguration().getInt(KAFKA_CLIENT_BUFFER_SIZE, 2 * 1024 * 1024);
  }

  public static void setKafkaClientTimeout(JobContext job, int val) {
    job.getConfiguration().setInt(KAFKA_CLIENT_SO_TIMEOUT, val);
  }

  public static int getKafkaClientTimeout(JobContext job) {
    return job.getConfiguration().getInt(KAFKA_CLIENT_SO_TIMEOUT, 60000);
  }

  public static void setKafkaMaxPullHrs(JobContext job, int val) {
    job.getConfiguration().setInt(KAFKA_MAX_PULL_HRS, val);
  }

  public static int getKafkaMaxPullHrs(JobContext job) {
    return job.getConfiguration().getInt(KAFKA_MAX_PULL_HRS, -1);
  }

  public static void setKafkaMaxPullMinutesPerTask(JobContext job, int val) {
    job.getConfiguration().setInt(KAFKA_MAX_PULL_MINUTES_PER_TASK, val);
  }

  public static int getKafkaMaxPullMinutesPerTask(JobContext job) {
    return job.getConfiguration().getInt(KAFKA_MAX_PULL_MINUTES_PER_TASK, -1);
  }

  public static void setKafkaMaxHistoricalDays(JobContext job, int val) {
    job.getConfiguration().setInt(KAFKA_MAX_HISTORICAL_DAYS, val);
  }

  public static int getKafkaMaxHistoricalDays(JobContext job) {
    return job.getConfiguration().getInt(KAFKA_MAX_HISTORICAL_DAYS, -1);
  }

  public static void setKafkaBlacklistTopic(JobContext job, String val) {
    job.getConfiguration().set(KAFKA_BLACKLIST_TOPIC, val);
  }

  public static String[] getKafkaBlacklistTopic(JobContext job) {
    return getKafkaBlacklistTopic(job.getConfiguration());
  }

  public static String[] getKafkaBlacklistTopic(Configuration conf) {
    final String blacklistStr = conf.get(KAFKA_BLACKLIST_TOPIC);
    if (blacklistStr != null && !blacklistStr.isEmpty()) {
      return conf.getStrings(KAFKA_BLACKLIST_TOPIC);
    } else {
      return new String[] {};
    }
  }

  public static void setKafkaWhitelistTopic(JobContext job, String val) {
    job.getConfiguration().set(KAFKA_WHITELIST_TOPIC, val);
  }

  public static String[] getKafkaWhitelistTopic(JobContext job) {
    return getKafkaWhitelistTopic(job.getConfiguration());
  }

  public static String[] getKafkaWhitelistTopic(Configuration conf) {
    final String whitelistStr = conf.get(KAFKA_WHITELIST_TOPIC);
    if (whitelistStr != null&& !whitelistStr.isEmpty()) {
      return conf.getStrings(KAFKA_WHITELIST_TOPIC);
    } else {
      return new String[] {};
    }
  }

  public static void setEtlIgnoreSchemaErrors(JobContext job, boolean val) {
    job.getConfiguration().setBoolean(ETL_IGNORE_SCHEMA_ERRORS, val);
  }

  public static boolean getEtlIgnoreSchemaErrors(JobContext job) {
    return job.getConfiguration().getBoolean(ETL_IGNORE_SCHEMA_ERRORS, false);
  }

  public static void setEtlAuditIgnoreServiceTopicList(JobContext job, String topics) {
    job.getConfiguration().set(ETL_AUDIT_IGNORE_SERVICE_TOPIC_LIST, topics);
  }

  public static String[] getEtlAuditIgnoreServiceTopicList(JobContext job) {
    return job.getConfiguration().getStrings(ETL_AUDIT_IGNORE_SERVICE_TOPIC_LIST, "");
  }

  public static void setMessageDecoderClass(JobContext job, Class<MessageDecoder> cls) {
    job.getConfiguration().setClass(CAMUS_MESSAGE_DECODER_CLASS, cls, MessageDecoder.class);
  }

  public static Class<MessageDecoder> getMessageDecoderClass(JobContext job) {
    return (Class<MessageDecoder>) job.getConfiguration().getClass(CAMUS_MESSAGE_DECODER_CLASS,
        KafkaAvroMessageDecoder.class);
  }

  public static Class<MessageDecoder> getMessageDecoderClass(JobContext job, String topicName) {
    Class<MessageDecoder> topicDecoder = (Class<MessageDecoder>) job.getConfiguration().getClass(
            CAMUS_MESSAGE_DECODER_CLASS + "." + topicName, null);
    return topicDecoder == null ? getMessageDecoderClass(job) : topicDecoder;
  }

  private class OffsetFileFilter implements PathFilter {

    @Override
    public boolean accept(Path arg0) {
      return arg0.getName().startsWith(EtlMultiOutputFormat.OFFSET_PREFIX);
    }
  }
}<|MERGE_RESOLUTION|>--- conflicted
+++ resolved
@@ -27,10 +27,7 @@
 import kafka.javaapi.TopicMetadataRequest;
 import kafka.javaapi.consumer.SimpleConsumer;
 
-<<<<<<< HEAD
-=======
 import org.apache.hadoop.conf.Configuration;
->>>>>>> 5c30db2f
 import org.apache.hadoop.fs.FileStatus;
 import org.apache.hadoop.fs.FileSystem;
 import org.apache.hadoop.fs.Path;
@@ -83,15 +80,12 @@
   public static final String CAMUS_WORK_ALLOCATOR_CLASS = "camus.work.allocator.class";
   public static final String CAMUS_WORK_ALLOCATOR_DEFAULT = "com.linkedin.camus.workallocater.BaseAllocator";
 
-<<<<<<< HEAD
   public static final int FETCH_FROM_LEADER_MAX_RETRIES = 3;
 
   public static boolean reportJobFailureDueToSkippedMsg = false;
 
-=======
   public static final int NUM_TRIES_TOPIC_METADATA = 3;
-  
->>>>>>> 5c30db2f
+
   private static Logger log = null;
 
   public EtlInputFormat() {
