--- conflicted
+++ resolved
@@ -37,7 +37,6 @@
     private final Map<Schema, String> cache = Collections
             .synchronizedMap(new HashMap<Schema, String>());
     private final EncoderFactory encoderFactory = EncoderFactory.get();
-    private static Logger log = Logger.getLogger(KafkaAvroMessageEncoder.class);
 
     @SuppressWarnings("unchecked")
     public KafkaAvroMessageEncoder(String topicName, Configuration conf) {
@@ -90,14 +89,9 @@
                 writer = new GenericDatumWriter<IndexedRecord>(record.getSchema());
             writer.write(record, encoder);
 
-<<<<<<< HEAD
-            log.error(out.toByteArray().length);
-            return new Message(out.toByteArray());
-=======
             System.err.println(out.toByteArray().length);
             return out.toByteArray();
             //return new Message(out.toByteArray());
->>>>>>> 65dbc0db
         } catch (IOException e) {
             throw new MessageEncoderException(e);
         }
