--- conflicted
+++ resolved
@@ -219,52 +219,6 @@
     return (float) ((double) getPos() / totalBytes);
   }
 
-<<<<<<< HEAD
-  protected long getTimeStamp(Record record)
-  {
-    Record header = (Record) record.get("header");
-
-    if (header != null && header.get("time") != null)
-    {
-      return (Long) header.get("time");
-    }
-    else if (record.get("timestamp") != null)
-    {
-      return (Long) record.get("timestamp");
-    }
-    else
-    {
-      return System.currentTimeMillis();
-    }
-  }
-
-  private void setServerSerice(Record record, EtlKey key)
-  {
-    Record header = (Record) record.get("header");
-
-    if (!ignoreMonitorServiceTopics.contains(key.getTopic()))
-    {
-      if (header != null)
-      {
-        key.setServer(header.get("server").toString());
-        key.setService(header.get("service").toString());
-      }
-      else if (alternateMonitorFields.containsKey(key.getTopic()))
-      {
-        String[] fields = alternateMonitorFields.get(key.getTopic()).split(":");
-        key.setServer(record.get(fields[0]).toString());
-        key.setService(record.get(fields[1]).toString());
-      }
-    }
-    else
-    {
-      key.setServer("aggregated");
-      key.setService("aggregated");
-    }
-  }
-
-=======
->>>>>>> 9018cef6
   private long getPos() throws IOException
   {
     if (reader != null)
