--- conflicted
+++ resolved
@@ -53,7 +53,6 @@
     private HashSet<String> ignoreServerServiceList = null;
 
     private String statusMsg = "";
-    private static Logger log = Logger.getLogger(EtlRecordReader.class);
 
     EtlSplit split;
     private static Logger log = Logger.getLogger(EtlRecordReader.class);
@@ -111,11 +110,6 @@
         }
 
         this.totalBytes = this.split.getLength();
-<<<<<<< HEAD
-
-        log.info("Finished executing the initialize part");
-=======
->>>>>>> 65dbc0db
     }
 
     @Override
@@ -214,14 +208,8 @@
 
                     key.set(request.getTopic(), request.getLeaderId(), request.getPartition(),
                             request.getOffset(), request.getOffset(), 0);
-<<<<<<< HEAD
-                    value = new AvroWrapper<Object>(new Object());
-
-                    log.info("topic:" + request.getTopic() + " partition:"
-=======
                     value = null;
                     log.info("\n\ntopic:" + request.getTopic() + " partition:"
->>>>>>> 65dbc0db
                             + request.getPartition() + " beginOffset:" + request.getOffset()
                             + " estimatedLastOffset:" + request.getLastOffset());
 
@@ -266,18 +254,6 @@
                     try {
                         wrapper = getWrappedRecord(key.getTopic(), bytes);
                     } catch (Exception e) {
-<<<<<<< HEAD
-                        if(exceptionCount < getMaximumDecoderExceptionsToPrint(context))
-				{
-					mapperContext.write(key, new ExceptionWritable(e));
-					exceptionCount++;
-				} else
-				if(exceptionCount == getMaximumDecoderExceptionsToPrint(context))
-				{
-					exceptionCount = Integer.MAX_VALUE; //Any random value
-					log.info("The same exception has occured for more than " + getMaximumDecoderExceptionsToPrint(context) + " records. All further exceptions will not be printed");	
-				}
-=======
                         if (exceptionCount < getMaximumDecoderExceptionsToPrint(context)) {
                             mapperContext.write(key, new ExceptionWritable(e));
                             exceptionCount++;
@@ -285,7 +261,6 @@
                             exceptionCount = Integer.MAX_VALUE; //Any random value
                             log.info("The same exception has occured for more than " + getMaximumDecoderExceptionsToPrint(context) + " records. All further exceptions will not be printed");
                         }
->>>>>>> 65dbc0db
                         continue;
                     }
 
