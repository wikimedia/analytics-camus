--- conflicted
+++ resolved
@@ -1,130 +1,3 @@
-<<<<<<< HEAD
-package com.linkedin.camus.etl.kafka.mapred;
-
-
-import com.linkedin.camus.coders.Partitioner;
-import com.linkedin.camus.etl.IEtlKey;
-import com.linkedin.camus.etl.kafka.coders.DefaultPartitioner;
-import com.linkedin.camus.etl.kafka.common.DateUtils;
-import com.linkedin.camus.etl.kafka.common.EtlKey;
-import org.apache.hadoop.conf.Configuration;
-import org.apache.hadoop.mapreduce.TaskAttemptID;
-import org.apache.hadoop.mapreduce.JobContext;
-import org.apache.hadoop.mapreduce.TaskAttemptContext;
-import org.junit.After;
-import org.junit.Before;
-import org.junit.Test;
-
-import java.io.IOException;
-import java.lang.reflect.Constructor;
-import java.lang.reflect.InvocationTargetException;
-
-import static junit.framework.Assert.assertEquals;
-import static junit.framework.Assert.assertTrue;
-
-public class EtlMultiOutputCommitterTest implements Partitioner {
-
-    TaskAttemptContext taskAttemptContext;
-    EtlMultiOutputFormat etlMultiOutputFormat;
-    EtlMultiOutputFormat.EtlMultiOutputCommitter committer;
-    Configuration configuration;
-
-    @Before
-    public void setup() throws Exception {
-        configuration = new Configuration();
-        configuration.set(EtlMultiOutputFormat.ETL_DEFAULT_PARTITIONER_CLASS, "com.linkedin.camus.etl.kafka.coders.DefaultPartitioner");
-
-        Constructor taskAttemptContextConstructor;
-        Class taskAttemptClass = Class.forName("org.apache.hadoop.mapreduce.TaskAttemptContext");
-        if (taskAttemptClass.isInterface()) {
-            Class taskAttamptImplClass = Class.forName("org.apache.hadoop.mapreduce.task.TaskAttemptContextImpl");
-            taskAttemptContextConstructor = taskAttamptImplClass.getConstructor(Configuration.class, TaskAttemptID.class);
-        } else
-            taskAttemptContextConstructor = taskAttemptClass.getConstructor(Configuration.class, TaskAttemptID.class);
-
-        taskAttemptContext = (TaskAttemptContext) taskAttemptContextConstructor.newInstance(configuration, new TaskAttemptID());
-        etlMultiOutputFormat = new EtlMultiOutputFormat();
-        committer = (EtlMultiOutputFormat.EtlMultiOutputCommitter) etlMultiOutputFormat.getOutputCommitter(taskAttemptContext);
-    }
-
-    @After
-    public void tearDown() {
-        EtlMultiOutputFormat.resetPartitioners();
-    }
-
-    @Test
-    public void testWorkingFilenameIsCorrectUsingDefaultPartitioner() throws IOException {
-        long now = System.currentTimeMillis();
-        EtlKey key = new EtlKey("topic", "1", 0);
-        key.setTime(now);
-
-        assertEquals("data.topic.1.0." + convertTime(now), etlMultiOutputFormat.getWorkingFileName(taskAttemptContext, key));
-    }
-
-    @Test
-    public void testWorkingFilenameRemovesDotsFromTopicName() throws IOException {
-        long now = System.currentTimeMillis();
-        EtlKey key = new EtlKey("topic.name", "1", 0);
-        key.setTime(now);
-
-        assertEquals("data.topic_name.1.0." + convertTime(now), etlMultiOutputFormat.getWorkingFileName(taskAttemptContext, key));
-    }
-
-    @Test
-    public void testPartitionedFilenameIsCorrectUsingDefaultPartitioner() throws IOException {
-        String workingFilename = "data.topic-name.1.0.1361656800000-m-00000.avro";
-        assertEquals("topic-name/hourly/2013/02/23/14/topic-name.1.0.10.10000.avro",
-                     committer.getPartitionedPath(taskAttemptContext, workingFilename, 10, 10000));
-    }
-
-    @Test
-    public void testDefaultPartitionerIsTheDefault() {
-        assertTrue(EtlMultiOutputFormat.getDefaultPartitioner(taskAttemptContext) instanceof DefaultPartitioner);
-    }
-
-    @Test
-    public void testConfiguredDefaultPartitionerIsCorrect() throws ClassNotFoundException {
-        taskAttemptContext.getConfiguration().set(EtlMultiOutputFormat.ETL_DEFAULT_PARTITIONER_CLASS,
-                "com.linkedin.camus.etl.kafka.mapred.EtlMultiOutputCommitterTest");
-        assertTrue(EtlMultiOutputFormat.getDefaultPartitioner(taskAttemptContext) instanceof EtlMultiOutputCommitterTest);
-    }
-
-    @Test
-    public void testPerTopicPartitioner() throws IOException {
-        taskAttemptContext.getConfiguration().set(EtlMultiOutputFormat.ETL_DEFAULT_PARTITIONER_CLASS + ".test-topic",
-                "com.linkedin.camus.etl.kafka.mapred.EtlMultiOutputCommitterTest");
-        assertTrue(EtlMultiOutputFormat.getDefaultPartitioner(taskAttemptContext) instanceof DefaultPartitioner);
-        assertTrue(EtlMultiOutputFormat.getPartitioner(taskAttemptContext, "unknown-topic") instanceof DefaultPartitioner);
-        assertTrue(EtlMultiOutputFormat.getPartitioner(taskAttemptContext, "test-topic") instanceof EtlMultiOutputCommitterTest);
-    }
-
-    @Test
-    public void testDefaultOutputCodecIsDeflate() {
-        assertEquals("deflate", EtlMultiOutputFormat.getEtlOutputCodec(taskAttemptContext));
-    }
-    
-    @Test
-    public void testSetOutputCodec() {
-        EtlMultiOutputFormat.setEtlOutputCodec(taskAttemptContext, "snappy");
-        assertEquals("snappy", EtlMultiOutputFormat.getEtlOutputCodec(taskAttemptContext));
-    }
-
-    public long convertTime(long time) {
-        long outfilePartitionMs = EtlMultiOutputFormat.getEtlOutputFileTimePartitionMins(taskAttemptContext) * 60000L;
-        return DateUtils.getPartition(outfilePartitionMs, time);
-    }
-
-    @Override
-    public String encodePartition(JobContext context, IEtlKey etlKey) {
-        return null;
-    }
-
-    @Override
-    public String generatePartitionedPath(JobContext context, String topic, int brokerId, int partitionId, String encodedPartition) {
-        return null;
-    }
-}
-=======
 //package com.linkedin.camus.etl.kafka.mapred;
 //
 //
@@ -238,5 +111,4 @@
 //    public String generatePartitionedPath(JobContext context, String topic, int brokerId, int partitionId, String encodedPartition) {
 //        return null;
 //    }
-//}
->>>>>>> 65dbc0db
+//}