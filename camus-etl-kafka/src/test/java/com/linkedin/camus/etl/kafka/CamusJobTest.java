package com.linkedin.camus.etl.kafka;

import static org.hamcrest.core.Is.is;
import static org.junit.Assert.assertEquals;
import static org.junit.Assert.assertThat;
import static org.junit.Assert.assertTrue;
import static org.junit.Assert.fail;

import java.io.FileNotFoundException;
import java.io.IOException;
import java.lang.reflect.Field;
import java.util.ArrayList;
import java.util.HashMap;
import java.util.List;
import java.util.Map;
import java.util.Properties;
import java.util.Random;

import com.linkedin.camus.etl.kafka.coders.FailDecoder;

import kafka.javaapi.producer.Producer;
import kafka.producer.KeyedMessage;
import kafka.producer.ProducerConfig;
import kafka.serializer.StringEncoder;

import org.apache.hadoop.conf.Configuration;
import org.apache.hadoop.fs.FileStatus;
import org.apache.hadoop.fs.FileSystem;
import org.apache.hadoop.fs.Path;
import org.apache.hadoop.io.LongWritable;
import org.apache.hadoop.io.SequenceFile;
import org.apache.hadoop.io.Text;
import org.easymock.EasyMock;
import org.junit.After;
import org.junit.AfterClass;
import org.junit.Before;
import org.junit.BeforeClass;
import org.junit.Ignore;
import org.junit.Test;
import org.junit.rules.TemporaryFolder;

import com.google.gson.Gson;
import com.linkedin.camus.etl.kafka.coders.JsonStringMessageDecoder;
import com.linkedin.camus.etl.kafka.common.SequenceFileRecordWriterProvider;
import com.linkedin.camus.etl.kafka.mapred.EtlInputFormat;
import com.linkedin.camus.etl.kafka.mapred.EtlMultiOutputFormat;
<<<<<<< HEAD
import com.linkedin.camus.workallocater.CamusRequest;
=======
import com.linkedin.camus.etl.kafka.mapred.EtlRecordReader;
>>>>>>> ce354619


public class CamusJobTest {

  private static final Random RANDOM = new Random();

  private static final String BASE_PATH = "/camus";
  private static final String DESTINATION_PATH = BASE_PATH + "/destination";
  private static final String EXECUTION_BASE_PATH = BASE_PATH + "/execution";
  private static final String EXECUTION_HISTORY_PATH = EXECUTION_BASE_PATH + "/history";

  private static final String TOPIC_1 = "topic_1";
  private static final String TOPIC_2 = "topic_2";
  private static final String TOPIC_3 = "topic_3";

  private static KafkaCluster cluster;
  private static FileSystem fs;
  private static Gson gson;
  private static Map<String, List<Message>> messagesWritten;

  public static CamusRequest mockRequest;

  @BeforeClass
  public static void beforeClass() throws IOException {
    cluster = new KafkaCluster();
    fs = FileSystem.get(new Configuration());
    gson = new Gson();

    // You can't delete messages in Kafka so just writing a set of known messages that can be used for testing
    messagesWritten = new HashMap<String, List<Message>>();
    messagesWritten.put(TOPIC_1, writeKafka(TOPIC_1, 10));
    messagesWritten.put(TOPIC_2, writeKafka(TOPIC_2, 10));
    messagesWritten.put(TOPIC_3, writeKafka(TOPIC_3, 10));
  }

  @AfterClass
  public static void afterClass() {
    cluster.shutdown();
  }

  private Properties props;
  private CamusJob job;
  private TemporaryFolder folder;
  private String destinationPath;

  @Before
  public void before() throws IOException, NoSuchFieldException, IllegalAccessException {
    resetCamus();

    folder = new TemporaryFolder();
    folder.create();

    String path = folder.getRoot().getAbsolutePath();
    destinationPath = path + DESTINATION_PATH;

    props = cluster.getProps();

    props.setProperty(EtlMultiOutputFormat.ETL_DESTINATION_PATH, destinationPath);
    props.setProperty(CamusJob.ETL_EXECUTION_BASE_PATH, path + EXECUTION_BASE_PATH);
    props.setProperty(CamusJob.ETL_EXECUTION_HISTORY_PATH, path + EXECUTION_HISTORY_PATH);

    props.setProperty(EtlInputFormat.CAMUS_MESSAGE_DECODER_CLASS, JsonStringMessageDecoder.class.getName());
    props.setProperty(EtlMultiOutputFormat.ETL_RECORD_WRITER_PROVIDER_CLASS,
        SequenceFileRecordWriterProvider.class.getName());

    props.setProperty(EtlMultiOutputFormat.ETL_RUN_TRACKING_POST, Boolean.toString(false));
    props.setProperty(CamusJob.KAFKA_CLIENT_NAME, "Camus");

    props.setProperty(CamusJob.KAFKA_BROKERS, props.getProperty("metadata.broker.list"));

    // Run Map/Reduce tests in process for hadoop2
    props.setProperty("mapreduce.framework.name", "local");
    // Run M/R for Hadoop1
    props.setProperty("mapreduce.jobtracker.address", "local");

    job = new CamusJob(props);
    EtlInputFormat.useMockRequestForUnitTest = false;
  }

  @After
  public void after() throws IOException {
    // Delete all camus data
    folder.delete();
  }

  @Test
  public void runJob() throws Exception {
    job.run();

    assertCamusContains(TOPIC_1);
    assertCamusContains(TOPIC_2);
    assertCamusContains(TOPIC_3);

    // Run a second time (no additional messages should be found)
    job = new CamusJob(props);
    job.run();

    assertCamusContains(TOPIC_1);
    assertCamusContains(TOPIC_2);
    assertCamusContains(TOPIC_3);
  }

  @Test
<<<<<<< HEAD
  public void testJobFailureDueToOffsetTooEarly() throws Exception {
    EtlInputFormat.useMockRequestForUnitTest = true;
    createMockRequestOffsetTooEarly();
    try {
      job.run();
      fail("Should have thrown RuntimeException due to offset out of range.");
    } catch (RuntimeException e) {
      String msg = "Some topics skipped due to offsets from Kafka metadata out of range.";
      assertEquals(msg, e.getMessage());
    }
  }

  @Test
  public void testJobFailureDueToOffsetTooLate() throws Exception {
    EtlInputFormat.useMockRequestForUnitTest = true;
    createMockRequestOffsetTooLate();
    try {
      job.run();
      fail("Should have thrown RuntimeException due to offset out of range.");
    } catch (RuntimeException e) {
      String msg = "Some topics skipped due to offsets from Kafka metadata out of range.";
      assertEquals(msg, e.getMessage());
    }
  }

  @Test
  public void runJobWithErrors() throws Exception {
    props.setProperty(EtlInputFormat.CAMUS_MESSAGE_DECODER_CLASS, FailDecoder.class.getName());
    job = new CamusJob(props);
    job.run();

    assertThat(readMessages(TOPIC_1).isEmpty(), is(true));
    assertThat(readMessages(TOPIC_2).isEmpty(), is(true));
    assertThat(readMessages(TOPIC_3).isEmpty(), is(true));
  }

  @Test
=======
>>>>>>> ce354619
  public void runJobWithoutErrorsAndFailOnErrors() throws Exception {
    props.setProperty(CamusJob.ETL_FAIL_ON_ERRORS, Boolean.TRUE.toString());
    job = new CamusJob(props);
    runJob();
  }

  @Test(expected = RuntimeException.class)
  public void runJobWithErrorsAndFailOnErrors() throws Exception {
    props.setProperty(CamusJob.ETL_FAIL_ON_ERRORS, Boolean.TRUE.toString());
    props.setProperty(EtlInputFormat.CAMUS_MESSAGE_DECODER_CLASS, FailDecoder.class.getName());
    job = new CamusJob(props);
    job.run();
  }

  private void assertCamusContains(String topic) throws InstantiationException, IllegalAccessException, IOException {
    assertCamusContains(topic, messagesWritten.get(topic));
  }

  private void assertCamusContains(String topic, List<Message> messages) throws InstantiationException,
      IllegalAccessException, IOException {
    List<Message> readMessages = readMessages(topic);
    assertThat(readMessages.size(), is(messages.size()));
    assertTrue(readMessages(topic).containsAll(messages));
  }

  private static List<Message> writeKafka(String topic, int numOfMessages) {

    List<Message> messages = new ArrayList<Message>();
    List<KeyedMessage<String, String>> kafkaMessages = new ArrayList<KeyedMessage<String, String>>();

    for (int i = 0; i < numOfMessages; i++) {
      Message msg = new Message(RANDOM.nextInt());
      messages.add(msg);
      kafkaMessages.add(new KeyedMessage<String, String>(topic, Integer.toString(i), gson.toJson(msg)));
    }

    Properties producerProps = cluster.getProps();

    producerProps.setProperty("serializer.class", StringEncoder.class.getName());
    producerProps.setProperty("key.serializer.class", StringEncoder.class.getName());

    Producer<String, String> producer = new Producer<String, String>(new ProducerConfig(producerProps));

    try {
      producer.send(kafkaMessages);
    } finally {
      producer.close();
    }

    return messages;
  }

  private List<Message> readMessages(String topic) throws IOException, InstantiationException, IllegalAccessException {
    return readMessages(new Path(destinationPath, topic));
  }

  private List<Message> readMessages(Path path) throws IOException, InstantiationException, IllegalAccessException {
    List<Message> messages = new ArrayList<Message>();

    try {
      for (FileStatus file : fs.listStatus(path)) {
        if (file.isDir()) {
          messages.addAll(readMessages(file.getPath()));
        } else {
          SequenceFile.Reader reader = new SequenceFile.Reader(fs, file.getPath(), new Configuration());
          try {
            LongWritable key = (LongWritable) reader.getKeyClass().newInstance();
            Text value = (Text) reader.getValueClass().newInstance();

            while (reader.next(key, value)) {
              messages.add(gson.fromJson(value.toString(), Message.class));
            }
          } finally {
            reader.close();
          }
        }
      }
    } catch (FileNotFoundException e) {
      System.out.println("No camus messages were found in [" + path + "]");
    }

    return messages;
  }

  private static class Message {

    private int number;

    // Used by Gson
    public Message() {
    }

    public Message(int number) {
      this.number = number;
    }

    @Override
    public boolean equals(Object obj) {
      if (obj == null || !(obj instanceof Message))
        return false;

      Message other = (Message) obj;

      return number == other.number;
    }
  }

  private static void resetCamus() throws NoSuchFieldException, IllegalAccessException {
    // The EtlMultiOutputFormat has a static private field called committer which is only created if null. The problem is this
    // writes the Camus metadata meaning the first execution of the camus job defines where all committed output goes causing us
    // problems if you want to run Camus again using the meta data (i.e. what offsets we processed). Setting it null here forces
    // it to re-instantiate the object with the appropriate output path

    Field field = EtlMultiOutputFormat.class.getDeclaredField("committer");
    field.setAccessible(true);
    field.set(null, null);
  }

  public static void createMockRequestOffsetTooEarly() {
    mockRequest = EasyMock.createNiceMock(CamusRequest.class);
    EasyMock.expect(mockRequest.getEarliestOffset()).andReturn(-1L).anyTimes();
    EasyMock.expect(mockRequest.getOffset()).andReturn(-2L).anyTimes();
    EasyMock.expect(mockRequest.getLastOffset()).andReturn(1L).anyTimes();
    EasyMock.replay(mockRequest);
  }

  public static void createMockRequestOffsetTooLate() {
    mockRequest = EasyMock.createNiceMock(CamusRequest.class);
    EasyMock.expect(mockRequest.getEarliestOffset()).andReturn(-1L).anyTimes();
    EasyMock.expect(mockRequest.getOffset()).andReturn(2L).anyTimes();
    EasyMock.expect(mockRequest.getLastOffset()).andReturn(1L).anyTimes();
    EasyMock.replay(mockRequest);
  }
}<|MERGE_RESOLUTION|>--- conflicted
+++ resolved
@@ -44,11 +44,9 @@
 import com.linkedin.camus.etl.kafka.common.SequenceFileRecordWriterProvider;
 import com.linkedin.camus.etl.kafka.mapred.EtlInputFormat;
 import com.linkedin.camus.etl.kafka.mapred.EtlMultiOutputFormat;
-<<<<<<< HEAD
 import com.linkedin.camus.workallocater.CamusRequest;
-=======
 import com.linkedin.camus.etl.kafka.mapred.EtlRecordReader;
->>>>>>> ce354619
+
 
 
 public class CamusJobTest {
@@ -152,7 +150,6 @@
   }
 
   @Test
-<<<<<<< HEAD
   public void testJobFailureDueToOffsetTooEarly() throws Exception {
     EtlInputFormat.useMockRequestForUnitTest = true;
     createMockRequestOffsetTooEarly();
@@ -190,8 +187,6 @@
   }
 
   @Test
-=======
->>>>>>> ce354619
   public void runJobWithoutErrorsAndFailOnErrors() throws Exception {
     props.setProperty(CamusJob.ETL_FAIL_ON_ERRORS, Boolean.TRUE.toString());
     job = new CamusJob(props);
