--- conflicted
+++ resolved
@@ -32,15 +32,6 @@
     <dependency>
       <groupId>org.apache.hadoop</groupId>
       <artifactId>hadoop-core</artifactId>
-<<<<<<< HEAD
-      <version>${hadoop.version}</version>
-      <exclusions>
-        <exclusion>
-          <!-- Because it pulls version 1.5.2 otherwise, and I'd rather let avro manage that dependency -->
-          <groupId>org.codehaus.jackson</groupId>
-          <artifactId>jackson-core-asl</artifactId>
-        </exclusion>
-      </exclusions>
     </dependency>
 
     <!-- I needed to add the following dependencies to run the shaded jar successfully... -->
@@ -49,19 +40,6 @@
     <dependency>
       <groupId>org.apache.hadoop</groupId>
       <artifactId>hadoop-common</artifactId>
-      <version>${hadoop-common.version}</version>
-      <exclusions>
-        <exclusion>
-          <!-- Because it pulls version 1.8.8 otherwise, and I'd rather let avro manage that dependency -->
-          <groupId>org.codehaus.jackson</groupId>
-          <artifactId>jackson-core-asl</artifactId>
-        </exclusion>
-        <exclusion>
-          <!--  -->
-          <groupId>org.slf4j</groupId>
-          <artifactId>slf4j-log4j12</artifactId>
-        </exclusion>
-      </exclusions>
     </dependency>
 
     <!-- Because I want to be able to run the shaded camus-example jar directly and so it needs to have the CamusJob class -->
@@ -76,8 +54,6 @@
       <groupId>com.edate</groupId>
       <artifactId>edate-database-full</artifactId>
       <version>14.0</version>
-=======
->>>>>>> a2a3b5d8
     </dependency>
   </dependencies>
 
